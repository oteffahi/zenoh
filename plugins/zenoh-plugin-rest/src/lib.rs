//
// Copyright (c) 2023 ZettaScale Technology
//
// This program and the accompanying materials are made available under the
// terms of the Eclipse Public License 2.0 which is available at
// http://www.eclipse.org/legal/epl-2.0, or the Apache License, Version 2.0
// which is available at https://www.apache.org/licenses/LICENSE-2.0.
//
// SPDX-License-Identifier: EPL-2.0 OR Apache-2.0
//
// Contributors:
//   ZettaScale Zenoh Team, <zenoh@zettascale.tech>
//

//! ⚠️ WARNING ⚠️
//!
//! This crate is intended for Zenoh's internal use.
//!
//! [Click here for Zenoh's documentation](../zenoh/index.html)
use async_std::prelude::FutureExt;
use base64::Engine;
use futures::StreamExt;
use http_types::Method;
use serde::{Deserialize, Serialize};
use std::borrow::Cow;
use std::convert::TryFrom;
use std::str::FromStr;
use std::sync::Arc;
use tide::http::Mime;
use tide::sse::Sender;
use tide::{Request, Response, Server, StatusCode};
use zenoh::payload::StringOrBase64;
use zenoh::plugins::{RunningPluginTrait, ZenohPlugin};
use zenoh::prelude::r#async::*;
use zenoh::query::{QueryConsolidation, Reply};
use zenoh::runtime::Runtime;
use zenoh::selector::TIME_RANGE_KEY;
use zenoh::Session;
use zenoh_plugin_trait::{plugin_long_version, plugin_version, Plugin, PluginControl};
use zenoh_result::{bail, zerror, ZResult};

mod config;
pub use config::Config;

const GIT_VERSION: &str = git_version::git_version!(prefix = "v", cargo_prefix = "v");
lazy_static::lazy_static! {
    static ref LONG_VERSION: String = format!("{} built with {}", GIT_VERSION, env!("RUSTC_VERSION"));
}
const RAW_KEY: &str = "_raw";

<<<<<<< HEAD
fn payload_to_json(payload: &Payload) -> String {
    payload
        .deserialize::<String>()
        .unwrap_or_else(|_| format!(r#""{}""#, b64_std_engine.encode(payload.contiguous())))
}

fn sample_to_json(sample: Sample) -> String {
    format!(
        r#"{{ "key": "{}", "value": {}, "encoding": "{}", "time": "{}" }}"#,
        sample.key_expr().as_str(),
        payload_to_json(sample.payload()),
        sample.encoding(),
        if let Some(ts) = sample.timestamp() {
            ts.to_string()
        } else {
            "None".to_string()
=======
#[derive(Serialize, Deserialize)]
struct JSONSample {
    key: String,
    value: serde_json::Value,
    encoding: String,
    time: Option<String>,
}

pub fn base64_encode(data: &[u8]) -> String {
    use base64::engine::general_purpose;
    general_purpose::STANDARD.encode(data)
}

fn payload_to_json(payload: Payload, encoding: &Encoding) -> serde_json::Value {
    match payload.is_empty() {
        // If the value is empty return a JSON null
        true => serde_json::Value::Null,
        // if it is not check the encoding
        false => {
            match encoding {
                // If it is a JSON try to deserialize as json, if it fails fallback to base64
                &Encoding::APPLICATION_JSON | &Encoding::TEXT_JSON | &Encoding::TEXT_JSON5 => {
                    serde_json::from_slice::<serde_json::Value>(&payload.contiguous()).unwrap_or(
                        serde_json::Value::String(StringOrBase64::from(payload).into_string()),
                    )
                }
                // otherwise convert to JSON string
                _ => serde_json::Value::String(StringOrBase64::from(payload).into_string()),
            }
>>>>>>> 622b2302
        }
    }
}

fn sample_to_json(sample: Sample) -> JSONSample {
    JSONSample {
        key: sample.key_expr.as_str().to_string(),
        value: payload_to_json(sample.payload, &sample.encoding),
        encoding: sample.encoding.to_string(),
        time: sample.timestamp.map(|ts| ts.to_string()),
    }
}

fn result_to_json(sample: Result<Sample, Value>) -> JSONSample {
    match sample {
        Ok(sample) => sample_to_json(sample),
<<<<<<< HEAD
        Err(err) => {
            format!(
                r#"{{ "key": "ERROR", "value": {}, "encoding": "{}"}}"#,
                payload_to_json(&err.payload),
                err.encoding,
            )
        }
=======
        Err(err) => JSONSample {
            key: "ERROR".into(),
            value: payload_to_json(err.payload, &err.encoding),
            encoding: err.encoding.to_string(),
            time: None,
        },
>>>>>>> 622b2302
    }
}

async fn to_json(results: flume::Receiver<Reply>) -> String {
    let values = results
        .stream()
        .filter_map(move |reply| async move { Some(result_to_json(reply.sample)) })
        .collect::<Vec<JSONSample>>()
        .await;

    serde_json::to_string(&values).unwrap_or("[]".into())
}

async fn to_json_response(results: flume::Receiver<Reply>) -> Response {
    response(
        StatusCode::Ok,
        Mime::from_str("application/json").unwrap(),
        &to_json(results).await,
    )
}

fn sample_to_html(sample: Sample) -> String {
    format!(
        "<dt>{}</dt>\n<dd>{}</dd>\n",
        sample.key_expr().as_str(),
        String::from_utf8_lossy(&sample.payload().contiguous())
    )
}

fn result_to_html(sample: Result<Sample, Value>) -> String {
    match sample {
        Ok(sample) => sample_to_html(sample),
        Err(err) => {
            format!(
                "<dt>ERROR</dt>\n<dd>{}</dd>\n",
                String::from_utf8_lossy(&err.payload.contiguous())
            )
        }
    }
}

async fn to_html(results: flume::Receiver<Reply>) -> String {
    let values = results
        .stream()
        .filter_map(move |reply| async move { Some(result_to_html(reply.sample)) })
        .collect::<Vec<String>>()
        .await
        .join("\n");
    format!("<dl>\n{values}\n</dl>\n")
}

async fn to_html_response(results: flume::Receiver<Reply>) -> Response {
    response(StatusCode::Ok, "text/html", &to_html(results).await)
}

async fn to_raw_response(results: flume::Receiver<Reply>) -> Response {
    match results.recv_async().await {
        Ok(reply) => match reply.sample {
            Ok(sample) => response(
                StatusCode::Ok,
                Cow::from(sample.encoding()).as_ref(),
                String::from_utf8_lossy(&sample.payload().contiguous()).as_ref(),
            ),
            Err(value) => response(
                StatusCode::Ok,
                Cow::from(&value.encoding).as_ref(),
                String::from_utf8_lossy(&value.payload.contiguous()).as_ref(),
            ),
        },
        Err(_) => response(StatusCode::Ok, "", ""),
    }
}

fn method_to_kind(method: Method) -> SampleKind {
    match method {
        Method::Put => SampleKind::Put,
        Method::Delete => SampleKind::Delete,
        _ => SampleKind::default(),
    }
}

fn response(status: StatusCode, content_type: impl TryInto<Mime>, body: &str) -> Response {
    let mut builder = Response::builder(status)
        .header("content-length", body.len().to_string())
        .header("Access-Control-Allow-Origin", "*")
        .body(body);
    if let Ok(mime) = content_type.try_into() {
        builder = builder.content_type(mime);
    }
    builder.build()
}

#[cfg(feature = "no_mangle")]
zenoh_plugin_trait::declare_plugin!(RestPlugin);

pub struct RestPlugin {}
#[derive(Clone, Copy, Debug)]
struct StrError {
    err: &'static str,
}
impl std::error::Error for StrError {}
impl std::fmt::Display for StrError {
    fn fmt(&self, f: &mut std::fmt::Formatter<'_>) -> std::fmt::Result {
        write!(f, "{}", self.err)
    }
}
#[derive(Debug, Clone)]
struct StringError {
    err: String,
}
impl std::error::Error for StringError {}
impl std::fmt::Display for StringError {
    fn fmt(&self, f: &mut std::fmt::Formatter<'_>) -> std::fmt::Result {
        write!(f, "{}", self.err)
    }
}

impl ZenohPlugin for RestPlugin {}

impl Plugin for RestPlugin {
    type StartArgs = Runtime;
    type Instance = zenoh::plugins::RunningPlugin;
    const DEFAULT_NAME: &'static str = "rest";
    const PLUGIN_VERSION: &'static str = plugin_version!();
    const PLUGIN_LONG_VERSION: &'static str = plugin_long_version!();

    fn start(name: &str, runtime: &Self::StartArgs) -> ZResult<zenoh::plugins::RunningPlugin> {
        // Try to initiate login.
        // Required in case of dynamic lib, otherwise no logs.
        // But cannot be done twice in case of static link.
        let _ = env_logger::try_init();
        log::debug!("REST plugin {}", LONG_VERSION.as_str());

        let runtime_conf = runtime.config().lock();
        let plugin_conf = runtime_conf
            .plugin(name)
            .ok_or_else(|| zerror!("Plugin `{}`: missing config", name))?;

        let conf: Config = serde_json::from_value(plugin_conf.clone())
            .map_err(|e| zerror!("Plugin `{}` configuration error: {}", name, e))?;
        let task = async_std::task::spawn(run(runtime.clone(), conf.clone()));
        let task = async_std::task::block_on(task.timeout(std::time::Duration::from_millis(1)));
        if let Ok(Err(e)) = task {
            bail!("REST server failed within 1ms: {e}")
        }
        Ok(Box::new(RunningPlugin(conf)))
    }
}

struct RunningPlugin(Config);

impl PluginControl for RunningPlugin {}

impl RunningPluginTrait for RunningPlugin {
    fn adminspace_getter<'a>(
        &'a self,
        selector: &'a Selector<'a>,
        plugin_status_key: &str,
    ) -> ZResult<Vec<zenoh::plugins::Response>> {
        let mut responses = Vec::new();
        let mut key = String::from(plugin_status_key);
        with_extended_string(&mut key, &["/version"], |key| {
            if keyexpr::new(key.as_str())
                .unwrap()
                .intersects(&selector.key_expr)
            {
                responses.push(zenoh::plugins::Response::new(
                    key.clone(),
                    GIT_VERSION.into(),
                ))
            }
        });
        with_extended_string(&mut key, &["/port"], |port_key| {
            if keyexpr::new(port_key.as_str())
                .unwrap()
                .intersects(&selector.key_expr)
            {
                responses.push(zenoh::plugins::Response::new(
                    port_key.clone(),
                    (&self.0).into(),
                ))
            }
        });
        Ok(responses)
    }
}

fn with_extended_string<R, F: FnMut(&mut String) -> R>(
    prefix: &mut String,
    suffixes: &[&str],
    mut closure: F,
) -> R {
    let prefix_len = prefix.len();
    for suffix in suffixes {
        prefix.push_str(suffix);
    }
    let result = closure(prefix);
    prefix.truncate(prefix_len);
    result
}

async fn query(mut req: Request<(Arc<Session>, String)>) -> tide::Result<Response> {
    log::trace!("Incoming GET request: {:?}", req);

    let first_accept = match req.header("accept") {
        Some(accept) => accept[0]
            .to_string()
            .split(';')
            .next()
            .unwrap()
            .split(',')
            .next()
            .unwrap()
            .to_string(),
        None => "application/json".to_string(),
    };
    if first_accept == "text/event-stream" {
        Ok(tide::sse::upgrade(
            req,
            move |req: Request<(Arc<Session>, String)>, sender: Sender| async move {
                let key_expr = match path_to_key_expr(req.url().path(), &req.state().1) {
                    Ok(ke) => ke.into_owned(),
                    Err(e) => {
                        return Err(tide::Error::new(
                            tide::StatusCode::BadRequest,
                            anyhow::anyhow!("{}", e),
                        ))
                    }
                };
                async_std::task::spawn(async move {
                    log::debug!(
                        "Subscribe to {} for SSE stream (task {})",
                        key_expr,
                        async_std::task::current().id()
                    );
                    let sender = &sender;
                    let sub = req
                        .state()
                        .0
                        .declare_subscriber(&key_expr)
                        .res()
                        .await
                        .unwrap();
                    loop {
                        let sample = sub.recv_async().await.unwrap();
                        let kind = sample.kind;
                        let json_sample =
                            serde_json::to_string(&sample_to_json(sample)).unwrap_or("{}".into());

                        match sender
<<<<<<< HEAD
                            .send(&sample.kind().to_string(), sample_to_json(sample), None)
=======
                            .send(&kind.to_string(), json_sample, None)
>>>>>>> 622b2302
                            .timeout(std::time::Duration::new(10, 0))
                            .await
                        {
                            Ok(Ok(_)) => {}
                            Ok(Err(e)) => {
                                log::debug!(
                                    "SSE error ({})! Unsubscribe and terminate (task {})",
                                    e,
                                    async_std::task::current().id()
                                );
                                if let Err(e) = sub.undeclare().res().await {
                                    log::error!("Error undeclaring subscriber: {}", e);
                                }
                                break;
                            }
                            Err(_) => {
                                log::debug!(
                                    "SSE timeout! Unsubscribe and terminate (task {})",
                                    async_std::task::current().id()
                                );
                                if let Err(e) = sub.undeclare().res().await {
                                    log::error!("Error undeclaring subscriber: {}", e);
                                }
                                break;
                            }
                        }
                    }
                });
                Ok(())
            },
        ))
    } else {
        let body = req.body_bytes().await.unwrap_or_default();
        let url = req.url();
        let key_expr = match path_to_key_expr(url.path(), &req.state().1) {
            Ok(ke) => ke,
            Err(e) => {
                return Ok(response(
                    StatusCode::BadRequest,
                    "text/plain",
                    &e.to_string(),
                ))
            }
        };
        let query_part = url.query();
        let selector = if let Some(q) = query_part {
            Selector::from(key_expr).with_parameters(q)
        } else {
            key_expr.into()
        };
        let consolidation = if selector.decode().any(|(k, _)| k.as_ref() == TIME_RANGE_KEY) {
            QueryConsolidation::from(zenoh::query::ConsolidationMode::None)
        } else {
            QueryConsolidation::from(zenoh::query::ConsolidationMode::Latest)
        };
        let raw = selector.decode().any(|(k, _)| k.as_ref() == RAW_KEY);
        let mut query = req.state().0.get(&selector).consolidation(consolidation);
        if !body.is_empty() {
            let encoding: Encoding = req
                .content_type()
                .map(|m| Encoding::from(m.to_string()))
                .unwrap_or_default();
            query = query.with_value(Value::from(body).with_encoding(encoding));
        }
        match query.res().await {
            Ok(receiver) => {
                if raw {
                    Ok(to_raw_response(receiver).await)
                } else if first_accept == "text/html" {
                    Ok(to_html_response(receiver).await)
                } else {
                    Ok(to_json_response(receiver).await)
                }
            }
            Err(e) => Ok(response(
                StatusCode::InternalServerError,
                "text/plain",
                &e.to_string(),
            )),
        }
    }
}

async fn write(mut req: Request<(Arc<Session>, String)>) -> tide::Result<Response> {
    log::trace!("Incoming PUT request: {:?}", req);
    match req.body_bytes().await {
        Ok(bytes) => {
            let key_expr = match path_to_key_expr(req.url().path(), &req.state().1) {
                Ok(ke) => ke,
                Err(e) => {
                    return Ok(response(
                        StatusCode::BadRequest,
                        "text/plain",
                        &e.to_string(),
                    ))
                }
            };

            let encoding: Encoding = req
                .content_type()
                .map(|m| Encoding::from(m.to_string()))
                .unwrap_or_default();

            // @TODO: Define the right congestion control value
            let session = &req.state().0;
            let res = match method_to_kind(req.method()) {
                SampleKind::Put => {
                    session
                        .put(&key_expr, bytes)
                        .with_encoding(encoding)
                        .res()
                        .await
                }
                SampleKind::Delete => session.delete(&key_expr).res().await,
            };
            match res {
                Ok(_) => Ok(Response::new(StatusCode::Ok)),
                Err(e) => Ok(response(
                    StatusCode::InternalServerError,
                    "text/plain",
                    &e.to_string(),
                )),
            }
        }
        Err(e) => Ok(response(
            StatusCode::NoContent,
            "text/plain",
            &e.to_string(),
        )),
    }
}

pub async fn run(runtime: Runtime, conf: Config) -> ZResult<()> {
    // Try to initiate login.
    // Required in case of dynamic lib, otherwise no logs.
    // But cannot be done twice in case of static link.
    let _ = env_logger::try_init();

    let zid = runtime.zid().to_string();
    let session = zenoh::init(runtime).res().await.unwrap();

    let mut app = Server::with_state((Arc::new(session), zid));
    app.with(
        tide::security::CorsMiddleware::new()
            .allow_methods(
                "GET, POST, PUT, PATCH, DELETE"
                    .parse::<http_types::headers::HeaderValue>()
                    .unwrap(),
            )
            .allow_origin(tide::security::Origin::from("*"))
            .allow_credentials(false),
    );

    app.at("/")
        .get(query)
        .post(query)
        .put(write)
        .patch(write)
        .delete(write);
    app.at("*")
        .get(query)
        .post(query)
        .put(write)
        .patch(write)
        .delete(write);

    if let Err(e) = app.listen(conf.http_port).await {
        log::error!("Unable to start http server for REST: {:?}", e);
        return Err(e.into());
    }
    Ok(())
}

fn path_to_key_expr<'a>(path: &'a str, zid: &str) -> ZResult<KeyExpr<'a>> {
    let path = path.strip_prefix('/').unwrap_or(path);
    if path == "@/router/local" {
        KeyExpr::try_from(format!("@/router/{zid}"))
    } else if let Some(suffix) = path.strip_prefix("@/router/local/") {
        KeyExpr::try_from(format!("@/router/{zid}/{suffix}"))
    } else {
        KeyExpr::try_from(path)
    }
}<|MERGE_RESOLUTION|>--- conflicted
+++ resolved
@@ -48,24 +48,6 @@
 }
 const RAW_KEY: &str = "_raw";
 
-<<<<<<< HEAD
-fn payload_to_json(payload: &Payload) -> String {
-    payload
-        .deserialize::<String>()
-        .unwrap_or_else(|_| format!(r#""{}""#, b64_std_engine.encode(payload.contiguous())))
-}
-
-fn sample_to_json(sample: Sample) -> String {
-    format!(
-        r#"{{ "key": "{}", "value": {}, "encoding": "{}", "time": "{}" }}"#,
-        sample.key_expr().as_str(),
-        payload_to_json(sample.payload()),
-        sample.encoding(),
-        if let Some(ts) = sample.timestamp() {
-            ts.to_string()
-        } else {
-            "None".to_string()
-=======
 #[derive(Serialize, Deserialize)]
 struct JSONSample {
     key: String,
@@ -79,7 +61,7 @@
     general_purpose::STANDARD.encode(data)
 }
 
-fn payload_to_json(payload: Payload, encoding: &Encoding) -> serde_json::Value {
+fn payload_to_json(payload: &Payload, encoding: &Encoding) -> serde_json::Value {
     match payload.is_empty() {
         // If the value is empty return a JSON null
         true => serde_json::Value::Null,
@@ -95,39 +77,28 @@
                 // otherwise convert to JSON string
                 _ => serde_json::Value::String(StringOrBase64::from(payload).into_string()),
             }
->>>>>>> 622b2302
         }
     }
 }
 
-fn sample_to_json(sample: Sample) -> JSONSample {
+fn sample_to_json(sample: &Sample) -> JSONSample {
     JSONSample {
-        key: sample.key_expr.as_str().to_string(),
-        value: payload_to_json(sample.payload, &sample.encoding),
-        encoding: sample.encoding.to_string(),
-        time: sample.timestamp.map(|ts| ts.to_string()),
+        key: sample.key_expr().as_str().to_string(),
+        value: payload_to_json(sample.payload(), sample.encoding()),
+        encoding: sample.encoding().to_string(),
+        time: sample.timestamp().map(|ts| ts.to_string()),
     }
 }
 
 fn result_to_json(sample: Result<Sample, Value>) -> JSONSample {
     match sample {
-        Ok(sample) => sample_to_json(sample),
-<<<<<<< HEAD
-        Err(err) => {
-            format!(
-                r#"{{ "key": "ERROR", "value": {}, "encoding": "{}"}}"#,
-                payload_to_json(&err.payload),
-                err.encoding,
-            )
-        }
-=======
+        Ok(sample) => sample_to_json(&sample),
         Err(err) => JSONSample {
             key: "ERROR".into(),
-            value: payload_to_json(err.payload, &err.encoding),
+            value: payload_to_json(&err.payload, &err.encoding),
             encoding: err.encoding.to_string(),
             time: None,
         },
->>>>>>> 622b2302
     }
 }
 
@@ -373,16 +344,12 @@
                         .unwrap();
                     loop {
                         let sample = sub.recv_async().await.unwrap();
-                        let kind = sample.kind;
+                        let kind = sample.kind();
                         let json_sample =
-                            serde_json::to_string(&sample_to_json(sample)).unwrap_or("{}".into());
+                            serde_json::to_string(&sample_to_json(&sample)).unwrap_or("{}".into());
 
                         match sender
-<<<<<<< HEAD
-                            .send(&sample.kind().to_string(), sample_to_json(sample), None)
-=======
-                            .send(&kind.to_string(), json_sample, None)
->>>>>>> 622b2302
+                            .send(&sample.kind().to_string(), json_sample, None)
                             .timeout(std::time::Duration::new(10, 0))
                             .await
                         {
