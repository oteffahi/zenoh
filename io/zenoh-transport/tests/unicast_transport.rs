--- conflicted
+++ resolved
@@ -616,15 +616,9 @@
         },
     ];
     // Run
-<<<<<<< HEAD
-    task::block_on(run(&endpoints, &channel, &MSG_SIZE_ALL));
+    task::block_on(run(&endpoints, &endpoints, &channel, &MSG_SIZE_ALL));
     let _ = std::fs::remove_file(f1);
     let _ = std::fs::remove_file(format!("{}.lock", f1));
-=======
-    task::block_on(run(&endpoints, &endpoints, &channel, &MSG_SIZE_ALL));
-    let _ = std::fs::remove_file("zenoh-test-unix-socket-5.sock");
-    let _ = std::fs::remove_file("zenoh-test-unix-socket-5.sock.lock");
->>>>>>> 12fe12eb
 }
 
 #[cfg(feature = "transport_ws")]
@@ -725,22 +719,11 @@
         },
     ];
     // Run
-<<<<<<< HEAD
-    task::block_on(run(&endpoints, &channel, &MSG_SIZE_ALL));
+    task::block_on(run(&endpoints, &endpoints, &channel, &MSG_SIZE_ALL));
     let _ = std::fs::remove_file(f1);
     let _ = std::fs::remove_file(format!("{}.lock", f1));
-=======
-    task::block_on(run(&endpoints, &endpoints, &channel, &MSG_SIZE_ALL));
-    let _ = std::fs::remove_file("zenoh-test-unix-socket-6.sock");
-    let _ = std::fs::remove_file("zenoh-test-unix-socket-6.sock.lock");
->>>>>>> 12fe12eb
-}
-
-#[cfg(all(
-    feature = "transport_udp",
-    feature = "transport_unixsock-stream",
-    target_family = "unix"
-))]
+}
+
 #[test]
 fn transport_unicast_udp_unix() {
     let _ = env_logger::try_init();
@@ -768,15 +751,9 @@
         },
     ];
     // Run
-<<<<<<< HEAD
-    task::block_on(run(&endpoints, &channel, &MSG_SIZE_NOFRAG));
+    task::block_on(run(&endpoints, &endpoints, &channel, &MSG_SIZE_NOFRAG));
     let _ = std::fs::remove_file(f1);
     let _ = std::fs::remove_file(format!("{}.lock", f1));
-=======
-    task::block_on(run(&endpoints, &endpoints, &channel, &MSG_SIZE_NOFRAG));
-    let _ = std::fs::remove_file("zenoh-test-unix-socket-7.sock");
-    let _ = std::fs::remove_file("zenoh-test-unix-socket-7.sock.lock");
->>>>>>> 12fe12eb
 }
 
 #[cfg(all(
@@ -814,15 +791,9 @@
         },
     ];
     // Run
-<<<<<<< HEAD
-    task::block_on(run(&endpoints, &channel, &MSG_SIZE_NOFRAG));
+    task::block_on(run(&endpoints, &endpoints, &channel, &MSG_SIZE_NOFRAG));
     let _ = std::fs::remove_file(f1);
     let _ = std::fs::remove_file(format!("{}.lock", f1));
-=======
-    task::block_on(run(&endpoints, &endpoints, &channel, &MSG_SIZE_NOFRAG));
-    let _ = std::fs::remove_file("zenoh-test-unix-socket-8.sock");
-    let _ = std::fs::remove_file("zenoh-test-unix-socket-8.sock.lock");
->>>>>>> 12fe12eb
 }
 
 #[cfg(all(feature = "transport_tls", target_family = "unix"))]
@@ -836,33 +807,20 @@
     });
 
     // Define the locator
-<<<<<<< HEAD
     let mut endpoint: EndPoint = format!("tls/localhost:{}", 16070).parse().unwrap();
     endpoint
         .config_mut()
         .extend(
             [
-                (TLS_ROOT_CA_CERTIFICATE_RAW, ca),
-                (TLS_SERVER_CERTIFICATE_RAW, cert),
-                (TLS_SERVER_PRIVATE_KEY_RAW, key),
+                (TLS_ROOT_CA_CERTIFICATE_RAW, SERVER_CA),
+                (TLS_SERVER_CERTIFICATE_RAW, SERVER_CERT),
+                (TLS_SERVER_PRIVATE_KEY_RAW, SERVER_KEY),
             ]
             .iter()
             .map(|(k, v)| ((*k).to_owned(), (*v).to_owned())),
         )
         .unwrap();
 
-=======
-    let mut endpoint: EndPoint = ("tls/localhost:10451").parse().unwrap();
-    endpoint.extend_configuration(
-        [
-            (TLS_ROOT_CA_CERTIFICATE_RAW, SERVER_CA),
-            (TLS_SERVER_CERTIFICATE_RAW, SERVER_CERT),
-            (TLS_SERVER_PRIVATE_KEY_RAW, SERVER_KEY),
-        ]
-        .iter()
-        .map(|(k, v)| ((*k).to_owned(), (*v).to_owned())),
-    );
->>>>>>> 12fe12eb
     // Define the reliability and congestion control
     let channel = [
         Channel {
@@ -898,32 +856,19 @@
     });
 
     // Define the locator
-<<<<<<< HEAD
     let mut endpoint: EndPoint = format!("quic/localhost:{}", 16080).parse().unwrap();
     endpoint
         .config_mut()
         .extend(
             [
-                (TLS_ROOT_CA_CERTIFICATE_RAW, ca),
-                (TLS_SERVER_CERTIFICATE_RAW, cert),
-                (TLS_SERVER_PRIVATE_KEY_RAW, key),
+                (TLS_ROOT_CA_CERTIFICATE_RAW, SERVER_CA),
+                (TLS_SERVER_CERTIFICATE_RAW, SERVER_CERT),
+                (TLS_SERVER_PRIVATE_KEY_RAW, SERVER_KEY),
             ]
             .iter()
             .map(|(k, v)| ((*k).to_owned(), (*v).to_owned())),
         )
         .unwrap();
-=======
-    let mut endpoint: EndPoint = ("quic/localhost:10452").parse().unwrap();
-    endpoint.extend_configuration(
-        [
-            (TLS_ROOT_CA_CERTIFICATE_RAW, SERVER_CA),
-            (TLS_SERVER_CERTIFICATE_RAW, SERVER_CERT),
-            (TLS_SERVER_PRIVATE_KEY_RAW, SERVER_KEY),
-        ]
-        .iter()
-        .map(|(k, v)| ((*k).to_owned(), (*v).to_owned())),
-    );
->>>>>>> 12fe12eb
 
     // Define the reliability and congestion control
     let channel = [
@@ -962,29 +907,35 @@
 
     // Define the locator
     let mut client_endpoint: EndPoint = ("tls/localhost:10461").parse().unwrap();
-    client_endpoint.extend_configuration(
-        [
-            (TLS_ROOT_CA_CERTIFICATE_RAW, SERVER_CA),
-            (TLS_CLIENT_CERTIFICATE_RAW, CLIENT_CERT),
-            (TLS_CLIENT_PRIVATE_KEY_RAW, CLIENT_KEY),
-            (TLS_CLIENT_AUTH, client_auth),
-        ]
-        .iter()
-        .map(|(k, v)| ((*k).to_owned(), (*v).to_owned())),
-    );
+    client_endpoint
+        .config_mut()
+        .extend(
+            [
+                (TLS_ROOT_CA_CERTIFICATE_RAW, SERVER_CA),
+                (TLS_CLIENT_CERTIFICATE_RAW, CLIENT_CERT),
+                (TLS_CLIENT_PRIVATE_KEY_RAW, CLIENT_KEY),
+                (TLS_CLIENT_AUTH, client_auth),
+            ]
+            .iter()
+            .map(|(k, v)| ((*k).to_owned(), (*v).to_owned())),
+        )
+        .unwrap();
 
     // Define the locator
     let mut server_endpoint: EndPoint = ("tls/localhost:10461").parse().unwrap();
-    server_endpoint.extend_configuration(
-        [
-            (TLS_ROOT_CA_CERTIFICATE_RAW, CLIENT_CA),
-            (TLS_SERVER_CERTIFICATE_RAW, SERVER_CERT),
-            (TLS_SERVER_PRIVATE_KEY_RAW, SERVER_KEY),
-            (TLS_CLIENT_AUTH, client_auth),
-        ]
-        .iter()
-        .map(|(k, v)| ((*k).to_owned(), (*v).to_owned())),
-    );
+    server_endpoint
+        .config_mut()
+        .extend(
+            [
+                (TLS_ROOT_CA_CERTIFICATE_RAW, CLIENT_CA),
+                (TLS_SERVER_CERTIFICATE_RAW, SERVER_CERT),
+                (TLS_SERVER_PRIVATE_KEY_RAW, SERVER_KEY),
+                (TLS_CLIENT_AUTH, client_auth),
+            ]
+            .iter()
+            .map(|(k, v)| ((*k).to_owned(), (*v).to_owned())),
+        )
+        .unwrap();
     // Define the reliability and congestion control
     let channel = [
         Channel {
@@ -1039,24 +990,30 @@
 
     // Define the locator
     let mut client_endpoint: EndPoint = ("tls/localhost:10462").parse().unwrap();
-    client_endpoint.extend_configuration(
-        [(TLS_ROOT_CA_CERTIFICATE_RAW, SERVER_CA)]
+    client_endpoint
+        .config_mut()
+        .extend(
+            [(TLS_ROOT_CA_CERTIFICATE_RAW, SERVER_CA)]
+                .iter()
+                .map(|(k, v)| ((*k).to_owned(), (*v).to_owned())),
+        )
+        .unwrap();
+
+    // Define the locator
+    let mut server_endpoint: EndPoint = ("tls/localhost:10462").parse().unwrap();
+    server_endpoint
+        .config_mut()
+        .extend(
+            [
+                (TLS_ROOT_CA_CERTIFICATE_RAW, CLIENT_CA),
+                (TLS_SERVER_CERTIFICATE_RAW, SERVER_CERT),
+                (TLS_SERVER_PRIVATE_KEY_RAW, SERVER_KEY),
+                (TLS_CLIENT_AUTH, "true"),
+            ]
             .iter()
             .map(|(k, v)| ((*k).to_owned(), (*v).to_owned())),
-    );
-
-    // Define the locator
-    let mut server_endpoint: EndPoint = ("tls/localhost:10462").parse().unwrap();
-    server_endpoint.extend_configuration(
-        [
-            (TLS_ROOT_CA_CERTIFICATE_RAW, CLIENT_CA),
-            (TLS_SERVER_CERTIFICATE_RAW, SERVER_CERT),
-            (TLS_SERVER_PRIVATE_KEY_RAW, SERVER_KEY),
-            (TLS_CLIENT_AUTH, "true"),
-        ]
-        .iter()
-        .map(|(k, v)| ((*k).to_owned(), (*v).to_owned())),
-    );
+        )
+        .unwrap();
     // Define the reliability and congestion control
     let channel = [
         Channel {
@@ -1106,33 +1063,39 @@
 
     // Define the locator
     let mut client_endpoint: EndPoint = ("tls/localhost:10463").parse().unwrap();
-    client_endpoint.extend_configuration(
-        [
-            (TLS_ROOT_CA_CERTIFICATE_RAW, SERVER_CA),
-            // Using the SERVER_CERT and SERVER_KEY in the client to simulate the case the client has
-            // wrong certificates and keys. The SERVER_CA (cetificate authority) will not recognize
-            // these certificates as it is expecting to receive CLIENT_CERT and CLIENT_KEY from the
-            // client.
-            (TLS_CLIENT_CERTIFICATE_RAW, SERVER_CERT),
-            (TLS_CLIENT_PRIVATE_KEY_RAW, SERVER_KEY),
-            (TLS_CLIENT_AUTH, client_auth),
-        ]
-        .iter()
-        .map(|(k, v)| ((*k).to_owned(), (*v).to_owned())),
-    );
+    client_endpoint
+        .config_mut()
+        .extend(
+            [
+                (TLS_ROOT_CA_CERTIFICATE_RAW, SERVER_CA),
+                // Using the SERVER_CERT and SERVER_KEY in the client to simulate the case the client has
+                // wrong certificates and keys. The SERVER_CA (cetificate authority) will not recognize
+                // these certificates as it is expecting to receive CLIENT_CERT and CLIENT_KEY from the
+                // client.
+                (TLS_CLIENT_CERTIFICATE_RAW, SERVER_CERT),
+                (TLS_CLIENT_PRIVATE_KEY_RAW, SERVER_KEY),
+                (TLS_CLIENT_AUTH, client_auth),
+            ]
+            .iter()
+            .map(|(k, v)| ((*k).to_owned(), (*v).to_owned())),
+        )
+        .unwrap();
 
     // Define the locator
     let mut server_endpoint: EndPoint = ("tls/localhost:10463").parse().unwrap();
-    server_endpoint.extend_configuration(
-        [
-            (TLS_ROOT_CA_CERTIFICATE_RAW, CLIENT_CA),
-            (TLS_SERVER_CERTIFICATE_RAW, SERVER_CERT),
-            (TLS_SERVER_PRIVATE_KEY_RAW, SERVER_KEY),
-            (TLS_CLIENT_AUTH, client_auth),
-        ]
-        .iter()
-        .map(|(k, v)| ((*k).to_owned(), (*v).to_owned())),
-    );
+    server_endpoint
+        .config_mut()
+        .extend(
+            [
+                (TLS_ROOT_CA_CERTIFICATE_RAW, CLIENT_CA),
+                (TLS_SERVER_CERTIFICATE_RAW, SERVER_CERT),
+                (TLS_SERVER_PRIVATE_KEY_RAW, SERVER_KEY),
+                (TLS_CLIENT_AUTH, client_auth),
+            ]
+            .iter()
+            .map(|(k, v)| ((*k).to_owned(), (*v).to_owned())),
+        )
+        .unwrap();
     // Define the reliability and congestion control
     let channel = [
         Channel {
