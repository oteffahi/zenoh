//
// Copyright (c) 2023 ZettaScale Technology
//
// This program and the accompanying materials are made available under the
// terms of the Eclipse Public License 2.0 which is available at
// http://www.eclipse.org/legal/epl-2.0, or the Apache License, Version 2.0
// which is available at https://www.apache.org/licenses/LICENSE-2.0.
//
// SPDX-License-Identifier: EPL-2.0 OR Apache-2.0
//
// Contributors:
//   ZettaScale Zenoh Team, <zenoh@zettascale.tech>
//
use zenoh_protocol::{core::Bits, transport::TransportSn};
use zenoh_result::{bail, ZResult};

const RES_U8: TransportSn = (u8::MAX >> 1) as TransportSn; // 1 byte max when encoded
const RES_U16: TransportSn = (u16::MAX >> 2) as TransportSn; // 2 bytes max when encoded
const RES_U32: TransportSn = (u32::MAX >> 4) as TransportSn; // 4 bytes max when encoded
const RES_U64: TransportSn = (u64::MAX >> 1) as TransportSn; // 9 bytes max when encoded

pub(crate) fn get_mask(resolution: Bits) -> TransportSn {
    match resolution {
        Bits::U8 => RES_U8,
        Bits::U16 => RES_U16,
        Bits::U32 => RES_U32,
        Bits::U64 => RES_U64,
    }
}

/// Sequence Number
///
/// Zenoh sequence numbers have a negotiable resolution. Each session can
/// ideally negotiate its resolution and use it across all conduits.
///
/// The [`SeqNum`][SeqNum] encapsulates the sequence numbers along with a
/// the comparison operators that check whether two sequence numbers are
/// less, equeal or greater of each other.
///
#[derive(Clone, Copy, Debug)]
pub(crate) struct SeqNum {
    value: TransportSn,
    mask: TransportSn,
}

impl SeqNum {
    /// Create a new sequence number with a given resolution.
    ///
    /// # Arguments
    /// * `value` - The sequence number.
    ///
    /// * `resolution` - The resolution (modulo) to be used for the sequence number.
    ///                  As a consequence of wire zenoh's representation of sequence numbers it is
    ///                  recommended that the resolution is a power of 2 with exponent multiple of 7.
    ///                  Suggested values are:
    ///                  - 256 (i.e., 2^7)
    ///                  - 16_386 (i.e., 2^14)
    ///                  - 2_097_152 (i.e., 2^21)
    ///
    /// This funtion will panic if `value` is out of bound w.r.t. `resolution`. That is if
    /// `value` is greater or equal than `resolution`.
    ///
    pub(crate) fn make(value: TransportSn, resolution: Bits) -> ZResult<SeqNum> {
        let mask = get_mask(resolution);
        let mut sn = SeqNum { value: 0, mask };
        sn.set(value)?;
        Ok(sn)
    }

    pub(crate) fn get(&self) -> TransportSn {
        self.value
    }

<<<<<<< HEAD
    pub(crate) fn resolution(&self) -> TransportSn {
        self.mask
=======
    #[inline(always)]
    pub(crate) fn next(&self) -> ZInt {
        (self.value + 1) % self.resolution
    }

    #[inline(always)]
    pub(crate) fn resolution(&self) -> ZInt {
        self.resolution
>>>>>>> e402c896
    }

    pub(crate) fn set(&mut self, value: TransportSn) -> ZResult<()> {
        if (value & !self.mask) != 0 {
            bail!("The sequence number value must be smaller than the resolution");
        }

        self.value = value;
        Ok(())
    }

    pub(crate) fn increment(&mut self) {
<<<<<<< HEAD
        self.value = self.value.wrapping_add(1) & self.mask;
=======
        self.value = self.next();
>>>>>>> e402c896
    }

    /// Checks to see if two sequence number are in a precedence relationship,
    /// while taking into account roll backs.
    ///
    /// Two case are considered:
    ///
    /// ## Case 1: sna < snb
    ///
    /// In this case *sna* precedes *snb* iff (snb - sna) <= semi_int where
    /// semi_int is defined as half the sequence number resolution.
    /// In other terms, sna precedes snb iff there are less than half
    /// the length for the interval that separates them.
    ///
    /// ## Case 2: sna > snb
    ///
    /// In this case *sna* precedes *snb* iff (sna - snb) > semi_int.
    ///
    /// # Arguments
    ///
    /// * `value` -  The sequence number which should be checked for precedence relation.
    pub(crate) fn precedes(&self, value: TransportSn) -> ZResult<bool> {
        if (value & !self.mask) != 0 {
            bail!("The sequence number value must be smaller than the resolution");
        }
        let gap = value.wrapping_sub(self.value) & self.mask;
        Ok((gap != 0) && ((gap & !(self.mask >> 1)) == 0))
    }

    /// Computes the modulo gap between two sequence numbers.
    #[cfg(test)] // @TODO: remove #[cfg(test)] once reliability is implemented
    pub(crate) fn gap(&self, value: TransportSn) -> ZResult<TransportSn> {
        if (value & !self.mask) != 0 {
            bail!("The sequence number value must be smaller than the resolution");
        }
        Ok(value.wrapping_sub(self.value) & self.mask)
    }
}

/// Sequence Number Generator
///
/// The [`SeqNumGenerator`][SeqNumGenerator] encapsulates the generation of sequence numbers.
#[derive(Clone, Copy, Debug)]
pub(crate) struct SeqNumGenerator(SeqNum);

impl SeqNumGenerator {
    /// Create a new sequence number generator with a given resolution.
    ///
    /// # Arguments
    /// * `initial_sn` - The initial sequence number. It is a good practice to initialize the
    ///           sequence number generator with a random number
    ///
    /// * `sn_resolution` - The resolution, in bits, to be used for the sequence number generator.
    ///                  As a consequence of wire zenoh's representation of sequence numbers
    ///                  this should be a multiple of 7.
    ///
    /// This funtion will panic if `value` is out of bound w.r.t. `resolution`. That is if
    /// `value` is greater or equal than `resolution`.
    ///
    pub(crate) fn make(initial_sn: TransportSn, resolution: Bits) -> ZResult<SeqNumGenerator> {
        let sn = SeqNum::make(initial_sn, resolution)?;
        Ok(SeqNumGenerator(sn))
    }

    pub(crate) fn now(&mut self) -> TransportSn {
        self.0.get()
    }

    /// Generates the next sequence number
    pub(crate) fn get(&mut self) -> TransportSn {
        let now = self.now();
        self.0.increment();
        now
    }

    pub(crate) fn set(&mut self, sn: TransportSn) -> ZResult<()> {
        self.0.set(sn)
    }
}

#[cfg(test)]
mod tests {
    use super::*;

    #[test]
    fn sn_set() {
        let mask = (u8::MAX >> 1) as TransportSn;

        let mut sn0a = SeqNum::make(0, Bits::U8).unwrap();
        assert_eq!(sn0a.get(), 0);
        assert_eq!(sn0a.mask, mask);

        sn0a.set(mask).unwrap();
        assert_eq!(sn0a.get(), mask);

        assert!(sn0a.set(mask + 1).is_err());
        assert_eq!(sn0a.get(), mask);

        sn0a.increment();
        assert_eq!(sn0a.get(), 0);

        sn0a.increment();
        assert_eq!(sn0a.get(), 1);
    }

    #[test]
    fn sn_gap() {
        let mask = (u8::MAX >> 1) as TransportSn;
        let mut sn0a = SeqNum::make(0, Bits::U8).unwrap();

        assert_eq!(sn0a.gap(0).unwrap(), 0);
        assert_eq!(sn0a.gap(1).unwrap(), 1);
        assert_eq!(sn0a.gap(mask).unwrap(), mask);
        assert!(sn0a.gap(mask + 1).is_err());

        sn0a.set(mask).unwrap();
        assert_eq!(sn0a.gap(mask).unwrap(), 0);
        assert_eq!(sn0a.gap(0).unwrap(), 1);
    }

    #[test]
    fn sn_precedence() {
        let mask = (u8::MAX >> 1) as TransportSn;

        let sn0a = SeqNum::make(0, Bits::U8).unwrap();
        assert!(sn0a.precedes(1).unwrap());
        assert!(!sn0a.precedes(0).unwrap());
        assert!(!sn0a.precedes(mask).unwrap());
        assert!(sn0a.precedes(6).unwrap());
        assert!(sn0a.precedes((mask / 2) - 1).unwrap());
        assert!(sn0a.precedes(mask / 2).unwrap());
        assert!(!sn0a.precedes((mask / 2) + 1).unwrap());
    }

    #[test]
    fn sn_generation() {
        let mask = (u8::MAX >> 1) as TransportSn;
        let mut sn0 = SeqNumGenerator::make(mask, Bits::U8).unwrap();
        let mut sn1 = SeqNumGenerator::make(5, Bits::U8).unwrap();

        assert_eq!(sn0.get(), mask);
        assert_eq!(sn1.get(), 5);

        assert_eq!(sn0.get(), 0);
        assert_eq!(sn1.get(), 6);
    }
}<|MERGE_RESOLUTION|>--- conflicted
+++ resolved
@@ -71,19 +71,14 @@
         self.value
     }
 
-<<<<<<< HEAD
+    #[inline(always)]
+    pub(crate) fn next(&self) -> TransportSn {
+        self.value.wrapping_add(1) & self.mask
+    }
+
+    #[inline(always)]
     pub(crate) fn resolution(&self) -> TransportSn {
         self.mask
-=======
-    #[inline(always)]
-    pub(crate) fn next(&self) -> ZInt {
-        (self.value + 1) % self.resolution
-    }
-
-    #[inline(always)]
-    pub(crate) fn resolution(&self) -> ZInt {
-        self.resolution
->>>>>>> e402c896
     }
 
     pub(crate) fn set(&mut self, value: TransportSn) -> ZResult<()> {
@@ -96,11 +91,7 @@
     }
 
     pub(crate) fn increment(&mut self) {
-<<<<<<< HEAD
-        self.value = self.value.wrapping_add(1) & self.mask;
-=======
         self.value = self.next();
->>>>>>> e402c896
     }
 
     /// Checks to see if two sequence number are in a precedence relationship,
