--- conflicted
+++ resolved
@@ -507,11 +507,7 @@
 
             // Create the refill ring buffer
             // This is a SPSC ring buffer
-<<<<<<< HEAD
-            let (mut s_ref_w, s_ref_r) = RingBuffer::<WBatch, RBLEN>::new();
-=======
-            let (mut s_ref_w, s_ref_r) = RingBuffer::<SerializationBatch, RBLEN>::init();
->>>>>>> 12fe12eb
+            let (mut s_ref_w, s_ref_r) = RingBuffer::<WBatch, RBLEN>::init();
             // Fill the refill ring buffer with batches
             for _ in 0..*num {
                 assert!(s_ref_w
@@ -524,15 +520,8 @@
 
             // Create the refill ring buffer
             // This is a SPSC ring buffer
-<<<<<<< HEAD
-            let (s_out_w, s_out_r) = RingBuffer::<WBatch, RBLEN>::new();
-=======
-            let (s_out_w, s_out_r) = RingBuffer::<SerializationBatch, RBLEN>::init();
->>>>>>> 12fe12eb
-
-            // The batch being serialized upon
+            let (s_out_w, s_out_r) = RingBuffer::<WBatch, RBLEN>::init();
             let current = Arc::new(Mutex::new(None));
-            // Counters for signaling
             let bytes = Arc::new(AtomicU16::new(0));
             let backoff = Arc::new(AtomicBool::new(false));
 
