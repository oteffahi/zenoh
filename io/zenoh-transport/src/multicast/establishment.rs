//
// Copyright (c) 2022 ZettaScale Technology
//
// This program and the accompanying materials are made available under the
// terms of the Eclipse Public License 2.0 which is available at
// http://www.eclipse.org/legal/epl-2.0, or the Apache License, Version 2.0
// which is available at https://www.apache.org/licenses/LICENSE-2.0.
//
// SPDX-License-Identifier: EPL-2.0 OR Apache-2.0
//
// Contributors:
//   ZettaScale Zenoh Team, <zenoh@zettascale.tech>
//
use crate::multicast::{TransportMulticast, TransportMulticastConfig, TransportMulticastInner};
use crate::TransportManager;
use rand::Rng;
use std::sync::Arc;
use zenoh_core::{zasynclock, zlock};
use zenoh_link::LinkMulticast;
<<<<<<< HEAD
use zenoh_protocol::{
    core::Priority,
    transport::{ConduitSn, ConduitSnList},
};
=======
use zenoh_protocol::core::{ConduitSn, ConduitSnList, Priority};
use zenoh_result::ZResult;
>>>>>>> b06d91f5

pub(crate) async fn open_link(
    manager: &TransportManager,
    link: LinkMulticast,
) -> ZResult<TransportMulticast> {
    // Create and configure the multicast transport
    let mut prng = zasynclock!(manager.prng);

    macro_rules! zgen_conduit_sn {
        () => {
            ConduitSn {
                reliable: prng.gen_range(0..manager.config.sn_resolution),
                best_effort: prng.gen_range(0..manager.config.sn_resolution),
            }
        };
    }

    let locator = link.get_dst();
    let initial_sns = if manager.config.multicast.is_qos {
        let mut initial_sns = [ConduitSn::default(); Priority::NUM];
        for isn in initial_sns.iter_mut() {
            *isn = zgen_conduit_sn!();
        }
        ConduitSnList::QoS(initial_sns.into())
    } else {
        ConduitSnList::Plain(zgen_conduit_sn!())
    };
    let config = TransportMulticastConfig {
        manager: manager.clone(),
        initial_sns,
        link: link.clone(),
    };
    let ti = Arc::new(TransportMulticastInner::make(config)?);

    // Store the active transport
    let transport: TransportMulticast = (&ti).into();
    zlock!(manager.state.multicast.transports).insert(locator.to_owned(), ti.clone());

    // Notify the transport event handler
    let batch_size = manager.config.batch_size.min(link.get_mtu());
    ti.start_tx(batch_size).map_err(|e| {
        zlock!(manager.state.multicast.transports).remove(locator);
        let _ = ti.stop_tx();
        e
    })?;
    let callback = manager
        .config
        .handler
        .new_multicast(transport.clone())
        .map_err(|e| {
            zlock!(manager.state.multicast.transports).remove(locator);
            let _ = ti.stop_tx();
            e
        })?;
    ti.set_callback(callback);
    ti.start_rx().map_err(|e| {
        zlock!(manager.state.multicast.transports).remove(locator);
        let _ = ti.stop_rx();
        e
    })?;

    Ok(transport)
}<|MERGE_RESOLUTION|>--- conflicted
+++ resolved
@@ -17,15 +17,11 @@
 use std::sync::Arc;
 use zenoh_core::{zasynclock, zlock};
 use zenoh_link::LinkMulticast;
-<<<<<<< HEAD
 use zenoh_protocol::{
     core::Priority,
     transport::{ConduitSn, ConduitSnList},
 };
-=======
-use zenoh_protocol::core::{ConduitSn, ConduitSnList, Priority};
 use zenoh_result::ZResult;
->>>>>>> b06d91f5
 
 pub(crate) async fn open_link(
     manager: &TransportManager,
