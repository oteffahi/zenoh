--- conflicted
+++ resolved
@@ -18,11 +18,8 @@
     hash::{Hash, Hasher},
     ops::Deref,
 };
-<<<<<<< HEAD
 use serde::Serialize;
-=======
 use std::net::SocketAddr;
->>>>>>> 29760c00
 use zenoh_protocol::core::{EndPoint, Locator};
 use zenoh_result::ZResult;
 pub type LinkManagerUnicast = Arc<dyn LinkManagerUnicastTrait>;
