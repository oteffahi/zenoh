//
// Copyright (c) 2023 ZettaScale Technology
//
// This program and the accompanying materials are made available under the
// terms of the Eclipse Public License 2.0 which is available at
// http://www.eclipse.org/legal/epl-2.0, or the Apache License, Version 2.0
// which is available at https://www.apache.org/licenses/LICENSE-2.0.
//
// SPDX-License-Identifier: EPL-2.0 OR Apache-2.0
//
// Contributors:
//   ZettaScale Zenoh Team, <zenoh@zettascale.tech>
//
use clap::Parser;
use zenoh::config::Config;
use zenoh::prelude::r#async::*;
use zenoh_examples::CommonArgs;

#[async_std::main]
async fn main() {
    // Initiate logging
    env_logger::init();

    let (mut config, key_expr) = parse_args();

    // A probing procedure for shared memory is performed upon session opening. To enable `z_pub_shm` to operate
    // over shared memory (and to not fallback on network mode), shared memory needs to be enabled also on the
    // subscriber side. By doing so, the probing procedure will succeed and shared memory will operate as expected.
    config.transport.shared_memory.set_enabled(true).unwrap();

    println!("Opening session...");
    let session = zenoh::open(config).res().await.unwrap();

    println!("Declaring Subscriber on '{}'...", &key_expr);

    let subscriber = session.declare_subscriber(&key_expr).res().await.unwrap();

<<<<<<< HEAD
    println!("Enter 'q' to quit...");
    let mut stdin = async_std::io::stdin();
    let mut input = [0_u8];
    loop {
        select!(
            sample = subscriber.recv_async() => {
                let sample = sample.unwrap();
                let payload = sample.payload().deserialize::<String>().unwrap_or_else(|e| format!("{}", e));
                println!(">> [Subscriber] Received {} ('{}': '{}')", sample.kind(), sample.key_expr().as_str(), payload);
            },
            _ = stdin.read_exact(&mut input).fuse() => {
                match input[0] {
                    b'q' => break,
                    0 => sleep(Duration::from_secs(1)).await,
                    _ => (),
                }
            }
=======
    println!("Press CTRL-C to quit...");
    while let Ok(sample) = subscriber.recv_async().await {
        let payload = sample
            .payload
            .deserialize::<String>()
            .unwrap_or_else(|e| format!("{}", e));
        println!(
            ">> [Subscriber] Received {} ('{}': '{}')",
            sample.kind,
            sample.key_expr.as_str(),
            payload
>>>>>>> d808ba29
        );
    }
}

#[derive(clap::Parser, Clone, PartialEq, Eq, Hash, Debug)]
struct SubArgs {
    #[arg(short, long, default_value = "demo/example/**")]
    /// The Key Expression to subscribe to.
    key: KeyExpr<'static>,
    #[command(flatten)]
    common: CommonArgs,
}

fn parse_args() -> (Config, KeyExpr<'static>) {
    let args = SubArgs::parse();
    (args.common.into(), args.key)
}<|MERGE_RESOLUTION|>--- conflicted
+++ resolved
@@ -35,37 +35,17 @@
 
     let subscriber = session.declare_subscriber(&key_expr).res().await.unwrap();
 
-<<<<<<< HEAD
-    println!("Enter 'q' to quit...");
-    let mut stdin = async_std::io::stdin();
-    let mut input = [0_u8];
-    loop {
-        select!(
-            sample = subscriber.recv_async() => {
-                let sample = sample.unwrap();
-                let payload = sample.payload().deserialize::<String>().unwrap_or_else(|e| format!("{}", e));
-                println!(">> [Subscriber] Received {} ('{}': '{}')", sample.kind(), sample.key_expr().as_str(), payload);
-            },
-            _ = stdin.read_exact(&mut input).fuse() => {
-                match input[0] {
-                    b'q' => break,
-                    0 => sleep(Duration::from_secs(1)).await,
-                    _ => (),
-                }
-            }
-=======
     println!("Press CTRL-C to quit...");
     while let Ok(sample) = subscriber.recv_async().await {
         let payload = sample
-            .payload
+            .payload()
             .deserialize::<String>()
             .unwrap_or_else(|e| format!("{}", e));
         println!(
             ">> [Subscriber] Received {} ('{}': '{}')",
-            sample.kind,
-            sample.key_expr.as_str(),
+            sample.kind(),
+            sample.key_expr().as_str(),
             payload
->>>>>>> d808ba29
         );
     }
 }
