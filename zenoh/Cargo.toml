#
# Copyright (c) 2023 ZettaScale Technology
#
# This program and the accompanying materials are made available under the
# terms of the Eclipse Public License 2.0 which is available at
# http://www.eclipse.org/legal/epl-2.0, or the Apache License, Version 2.0
# which is available at https://www.apache.org/licenses/LICENSE-2.0.
#
# SPDX-License-Identifier: EPL-2.0 OR Apache-2.0
#
# Contributors:
#   ZettaScale Zenoh Team, <zenoh@zettascale.tech>
#
[package]
rust-version = { workspace = true }
name = "zenoh"
version = { workspace = true }
repository = { workspace = true }
homepage = { workspace = true }
authors = { workspace = true }
edition = { workspace = true }
license = { workspace = true }
categories = { workspace = true }
description = { workspace = true }
readme = "../README.md"
# See more keys and their definitions at https://doc.rust-lang.org/cargo/reference/manifest.html

[badges]
maintenance = { status = "actively-developed" }

[features]
auth_pubkey = ["zenoh-transport/auth_pubkey"]
auth_usrpwd = ["zenoh-transport/auth_usrpwd"]
<<<<<<< HEAD
=======
complete_n = ["zenoh-codec/complete_n"]
plugins = []
>>>>>>> 5ccf2da3
shared-memory = [
    "zenoh-shm",
    "zenoh-protocol/shared-memory",
    "zenoh-transport/shared-memory",
    "zenoh-buffers/shared-memory",
]
stats = ["zenoh-transport/stats", "zenoh-protocol/stats"]
transport_multilink = ["zenoh-transport/transport_multilink"]
transport_compression = ["zenoh-transport/transport_compression"]
transport_quic = ["zenoh-transport/transport_quic"]
transport_serial = ["zenoh-transport/transport_serial"]
transport_unixpipe = ["zenoh-transport/transport_unixpipe"]
transport_tcp = ["zenoh-transport/transport_tcp"]
transport_tls = ["zenoh-transport/transport_tls"]
transport_udp = ["zenoh-transport/transport_udp"]
transport_unixsock-stream = ["zenoh-transport/transport_unixsock-stream"]
transport_ws = ["zenoh-transport/transport_ws"]
transport_vsock = ["zenoh-transport/transport_vsock"]
unstable = []
default = [
    "auth_pubkey",
    "auth_usrpwd",
    "transport_multilink",
    "transport_compression",
    "transport_quic",
    "transport_tcp",
    "transport_tls",
    "transport_udp",
    "transport_unixsock-stream",
    "transport_ws",
]

[dependencies]
tokio = { workspace = true, features = ["rt", "macros", "time"] }
tokio-util = { workspace = true }
ahash = { workspace = true }
async-trait = { workspace = true }
base64 = { workspace = true }
const_format = { workspace = true }
event-listener = { workspace = true }
flume = { workspace = true }
form_urlencoded = { workspace = true }
futures = { workspace = true }
git-version = { workspace = true }
lazy_static = { workspace = true }
tracing = {workspace = true}
ordered-float = { workspace = true }
paste = { workspace = true }
petgraph = { workspace = true }
phf = { workspace = true }
rand = { workspace = true, features = ["default"] }
regex = { workspace = true }
serde = { workspace = true, features = ["default"] }
serde_cbor = { workspace = true }
serde_json = { workspace = true }
serde-pickle = { workspace = true }
serde_yaml = { workspace = true }
socket2 = { workspace = true }
stop-token = { workspace = true }
uhlc = { workspace = true, features = ["default"] }
unwrap-infallible = { workspace = true }
uuid = { workspace = true, features = ["default"] }
vec_map = { workspace = true }
zenoh-buffers = { workspace = true, features = ["std"] }
zenoh-codec = { workspace = true }
zenoh-collections = { workspace = true, features = ["std"] }
zenoh-config = { workspace = true }
zenoh-core = { workspace = true }
zenoh-crypto = { workspace = true }
zenoh-keyexpr = { workspace = true }
zenoh-link = { workspace = true }
zenoh-macros = { workspace = true }
zenoh-plugin-trait = { workspace = true }
zenoh-protocol = { workspace = true, features = ["std"] }
zenoh-result = { workspace = true }
zenoh-shm = { workspace = true, optional = true }
zenoh-sync = { workspace = true }
zenoh-transport = { workspace = true }
zenoh-util = { workspace = true }
zenoh-runtime = { workspace = true }
zenoh-task = { workspace = true }

[build-dependencies]
rustc_version = { workspace = true }

[lib]
name = "zenoh"

# For doc generation on docs.rs, activate the "unstable" feature to generate their documentation
# NOTE: if you change this, also change it in .github/workflows/release.yml in "doc" job.
[package.metadata.docs.rs]
features = ["unstable"]

[package.metadata.deb]
name = "zenoh"
maintainer = "zenoh-dev@eclipse.org"
copyright = "2024 ZettaScale Technology"
section = "net"
license-file = ["../LICENSE", "0"]
depends = "zenohd (=0.11.0-dev-1), zenoh-plugin-rest (=0.11.0-dev-1), zenoh-plugin-storage-manager (=0.11.0-dev-1)"
maintainer-scripts = ".deb"
assets = [["../README.md", "README.md", "644"]]<|MERGE_RESOLUTION|>--- conflicted
+++ resolved
@@ -31,11 +31,7 @@
 [features]
 auth_pubkey = ["zenoh-transport/auth_pubkey"]
 auth_usrpwd = ["zenoh-transport/auth_usrpwd"]
-<<<<<<< HEAD
-=======
-complete_n = ["zenoh-codec/complete_n"]
 plugins = []
->>>>>>> 5ccf2da3
 shared-memory = [
     "zenoh-shm",
     "zenoh-protocol/shared-memory",
@@ -81,7 +77,7 @@
 futures = { workspace = true }
 git-version = { workspace = true }
 lazy_static = { workspace = true }
-tracing = {workspace = true}
+tracing = { workspace = true }
 ordered-float = { workspace = true }
 paste = { workspace = true }
 petgraph = { workspace = true }
