//
// Copyright (c) 2024 ZettaScale Technology
//
// This program and the accompanying materials are made available under the
// terms of the Eclipse Public License 2.0 which is available at
// http://www.eclipse.org/legal/epl-2.0, or the Apache License, Version 2.0
// which is available at https://www.apache.org/licenses/LICENSE-2.0.
//
// SPDX-License-Identifier: EPL-2.0 OR Apache-2.0
//
// Contributors:
//   ZettaScale Zenoh Team, <zenoh@zettascale.tech>
//
#![cfg(target_family = "unix")]
mod test {
    use std::{
        sync::{Arc, Mutex},
        time::Duration,
    };

    use tokio::runtime::Handle;
    use zenoh::{
        config,
        config::{EndPoint, WhatAmI},
        prelude::*,
        Config, Session,
    };
    use zenoh_core::{zlock, ztimeout};

    const TIMEOUT: Duration = Duration::from_secs(60);
    const SLEEP: Duration = Duration::from_secs(1);
    const KEY_EXPR: &str = "test/demo";
    const VALUE: &str = "zenoh";

    #[tokio::test(flavor = "multi_thread", worker_threads = 4)]
    async fn test_acl_pub_sub() {
        zenoh::try_init_log_from_env();
        test_pub_sub_deny(27447).await;
        test_pub_sub_allow(27447).await;
        test_pub_sub_deny_then_allow(27447).await;
        test_pub_sub_allow_then_deny(27447).await;
    }

    #[tokio::test(flavor = "multi_thread", worker_threads = 4)]
    async fn test_acl_get_queryable() {
        test_get_qbl_deny(27448).await;
        test_get_qbl_allow(27448).await;
        test_get_qbl_allow_then_deny(27448).await;
        test_get_qbl_deny_then_allow(27448).await;
    }

    async fn get_basic_router_config(port: u16) -> Config {
        let mut config = config::default();
        config.set_mode(Some(WhatAmI::Router)).unwrap();
<<<<<<< HEAD
        config.listen.endpoints = vec![format!("tcp/127.0.0.1:{port}").parse().unwrap()];
=======
        config
            .listen
            .endpoints
            .set(vec!["tcp/127.0.0.1:27447".parse().unwrap()])
            .unwrap();
>>>>>>> bfec17fc
        config.scouting.multicast.set_enabled(Some(false)).unwrap();
        config
    }

    async fn close_router_session(s: Session) {
        println!("Closing router session");
        ztimeout!(s.close()).unwrap();
    }

    async fn get_client_sessions(port: u16) -> (Session, Session) {
        println!("Opening client sessions");
        let config = config::client([format!("tcp/127.0.0.1:{port}").parse::<EndPoint>().unwrap()]);
        let s01 = ztimeout!(zenoh::open(config)).unwrap();
        let config = config::client([format!("tcp/127.0.0.1:{port}").parse::<EndPoint>().unwrap()]);
        let s02 = ztimeout!(zenoh::open(config)).unwrap();
        (s01, s02)
    }

    async fn close_sessions(s01: Session, s02: Session) {
        println!("Closing client sessions");
        ztimeout!(s01.close()).unwrap();
        ztimeout!(s02.close()).unwrap();
    }

    async fn test_pub_sub_deny(port: u16) {
        println!("test_pub_sub_deny");

        let mut config_router = get_basic_router_config(port).await;
        config_router
            .insert_json5(
                "access_control",
                r#"{
                    "enabled": true,
                    "default_permission": "deny",
                    "rules": [],
                    "subjects": [],
                    "policy": [],
                }"#,
            )
            .unwrap();
        println!("Opening router session");

        let session = ztimeout!(zenoh::open(config_router)).unwrap();

        let (sub_session, pub_session) = get_client_sessions(port).await;
        {
            let publisher = pub_session.declare_publisher(KEY_EXPR).await.unwrap();
            let received_value = Arc::new(Mutex::new(String::new()));
            let temp_recv_value = received_value.clone();
            let subscriber = sub_session
                .declare_subscriber(KEY_EXPR)
                .callback(move |sample| {
                    let mut temp_value = zlock!(temp_recv_value);
                    *temp_value = sample.payload().deserialize::<String>().unwrap();
                })
                .await
                .unwrap();

            tokio::time::sleep(SLEEP).await;
            publisher.put(VALUE).await.unwrap();
            tokio::time::sleep(SLEEP).await;
            assert_ne!(*zlock!(received_value), VALUE);
            ztimeout!(subscriber.undeclare()).unwrap();
        }
        close_sessions(sub_session, pub_session).await;
        close_router_session(session).await;
    }

    async fn test_pub_sub_allow(port: u16) {
        println!("test_pub_sub_allow");
        let mut config_router = get_basic_router_config(port).await;
        config_router
            .insert_json5(
                "access_control",
                r#"{
                    "enabled": true,
                    "default_permission": "allow",
                    "rules": [],
                    "subjects": [],
                    "policy": [],
                }"#,
            )
            .unwrap();
        println!("Opening router session");

        let session = ztimeout!(zenoh::open(config_router)).unwrap();
        let (sub_session, pub_session) = get_client_sessions(port).await;
        {
            let publisher = ztimeout!(pub_session.declare_publisher(KEY_EXPR)).unwrap();
            let received_value = Arc::new(Mutex::new(String::new()));
            let temp_recv_value = received_value.clone();
            let subscriber =
                ztimeout!(sub_session
                    .declare_subscriber(KEY_EXPR)
                    .callback(move |sample| {
                        let mut temp_value = zlock!(temp_recv_value);
                        *temp_value = sample.payload().deserialize::<String>().unwrap();
                    }))
                .unwrap();

            tokio::time::sleep(SLEEP).await;

            ztimeout!(publisher.put(VALUE)).unwrap();
            tokio::time::sleep(SLEEP).await;

            assert_eq!(*zlock!(received_value), VALUE);
            ztimeout!(subscriber.undeclare()).unwrap();
        }

        close_sessions(sub_session, pub_session).await;
        close_router_session(session).await;
    }

    async fn test_pub_sub_allow_then_deny(port: u16) {
        println!("test_pub_sub_allow_then_deny");

        let mut config_router = get_basic_router_config(port).await;
        config_router
            .insert_json5(
                "access_control",
                r#"{
                    "enabled": true,
                    "default_permission": "allow",
                    "rules": [
                        {
                            "id": "r1",
                            "permission": "deny",
                            "flows": ["egress"],
                            "actions": [
                                "put",
                                "declare_subscriber"
                            ],
                            "key_exprs": [
                                "test/demo"
                            ],
                        },
                    ],
                    "subjects": [
                        {
                            "id": "s1",
                            "interfaces": [
                                "lo", "lo0"
                            ],
                        }
                    ],
                    "policy": [
                        {
                            "rules": ["r1"],
                            "subjects": ["s1"],
                        }
                    ]
                }"#,
            )
            .unwrap();
        println!("Opening router session");

        let session = ztimeout!(zenoh::open(config_router)).unwrap();
        let (sub_session, pub_session) = get_client_sessions(port).await;
        {
            let publisher = ztimeout!(pub_session.declare_publisher(KEY_EXPR)).unwrap();
            let received_value = Arc::new(Mutex::new(String::new()));
            let temp_recv_value = received_value.clone();
            let subscriber =
                ztimeout!(sub_session
                    .declare_subscriber(KEY_EXPR)
                    .callback(move |sample| {
                        let mut temp_value = zlock!(temp_recv_value);
                        *temp_value = sample.payload().deserialize::<String>().unwrap();
                    }))
                .unwrap();

            tokio::time::sleep(SLEEP).await;

            ztimeout!(publisher.put(VALUE)).unwrap();
            tokio::time::sleep(SLEEP).await;

            assert_ne!(*zlock!(received_value), VALUE);
            ztimeout!(subscriber.undeclare()).unwrap();
        }
        close_sessions(sub_session, pub_session).await;
        close_router_session(session).await;
    }

    async fn test_pub_sub_deny_then_allow(port: u16) {
        println!("test_pub_sub_deny_then_allow");

        let mut config_router = get_basic_router_config(port).await;
        config_router
            .insert_json5(
                "access_control",
                r#"{
                    "enabled": true,
                    "default_permission": "deny",
                    "rules": [
                        {
                            "id": "r1",
                            "permission": "allow",
                            "flows": ["egress", "ingress"],
                            "actions": [
                                "put",
                                "declare_subscriber"
                            ],
                            "key_exprs": [
                                "test/demo"
                            ],
                        },
                    ],
                    "subjects": [
                        {
                            "id": "s1",
                            "interfaces": [
                                "lo", "lo0"
                            ],
                        }
                    ],
                    "policy": [
                        {
                            "rules": ["r1"],
                            "subjects": ["s1"],
                        }
                    ]
                }"#,
            )
            .unwrap();
        println!("Opening router session");

        let session = ztimeout!(zenoh::open(config_router)).unwrap();
        let (sub_session, pub_session) = get_client_sessions(port).await;
        {
            let publisher = ztimeout!(pub_session.declare_publisher(KEY_EXPR)).unwrap();
            let received_value = Arc::new(Mutex::new(String::new()));
            let temp_recv_value = received_value.clone();
            let subscriber =
                ztimeout!(sub_session
                    .declare_subscriber(KEY_EXPR)
                    .callback(move |sample| {
                        let mut temp_value = zlock!(temp_recv_value);
                        *temp_value = sample.payload().deserialize::<String>().unwrap();
                    }))
                .unwrap();

            tokio::time::sleep(SLEEP).await;

            ztimeout!(publisher.put(VALUE)).unwrap();
            tokio::time::sleep(SLEEP).await;

            assert_eq!(*zlock!(received_value), VALUE);
            ztimeout!(subscriber.undeclare()).unwrap();
        }
        close_sessions(sub_session, pub_session).await;
        close_router_session(session).await;
    }

    async fn test_get_qbl_deny(port: u16) {
        println!("test_get_qbl_deny");

        let mut config_router = get_basic_router_config(port).await;
        config_router
            .insert_json5(
                "access_control",
                r#"{
                    "enabled": true,
                    "default_permission": "deny",
                    "rules": [],
                    "subjects": [],
                    "policy": [],
                }"#,
            )
            .unwrap();
        println!("Opening router session");

        let session = ztimeout!(zenoh::open(config_router)).unwrap();

        let (get_session, qbl_session) = get_client_sessions(port).await;
        {
            let mut received_value = String::new();

            let qbl = ztimeout!(qbl_session
                .declare_queryable(KEY_EXPR)
                .callback(move |sample| {
                    tokio::task::block_in_place(move || {
                        Handle::current().block_on(async move {
                            ztimeout!(sample.reply(KEY_EXPR, VALUE)).unwrap()
                        });
                    });
                }))
            .unwrap();

            tokio::time::sleep(SLEEP).await;
            let recv_reply = ztimeout!(get_session.get(KEY_EXPR)).unwrap();
            while let Ok(reply) = ztimeout!(recv_reply.recv_async()) {
                match reply.result() {
                    Ok(sample) => {
                        received_value = sample.payload().deserialize::<String>().unwrap();
                        break;
                    }
                    Err(e) => println!("Error : {:?}", e),
                }
            }
            tokio::time::sleep(SLEEP).await;
            assert_ne!(received_value, VALUE);
            ztimeout!(qbl.undeclare()).unwrap();
        }
        close_sessions(get_session, qbl_session).await;
        close_router_session(session).await;
    }

    async fn test_get_qbl_allow(port: u16) {
        println!("test_get_qbl_allow");

        let mut config_router = get_basic_router_config(port).await;
        config_router
            .insert_json5(
                "access_control",
                r#"{
                    "enabled": true,
                    "default_permission": "allow",
                    "rules": [],
                    "subjects": [],
                    "policy": [],
                }"#,
            )
            .unwrap();
        println!("Opening router session");

        let session = ztimeout!(zenoh::open(config_router)).unwrap();

        let (get_session, qbl_session) = get_client_sessions(port).await;
        {
            let mut received_value = String::new();

            let qbl = ztimeout!(qbl_session
                .declare_queryable(KEY_EXPR)
                .callback(move |sample| {
                    tokio::task::block_in_place(move || {
                        Handle::current().block_on(async move {
                            ztimeout!(sample.reply(KEY_EXPR, VALUE)).unwrap()
                        });
                    });
                }))
            .unwrap();

            tokio::time::sleep(SLEEP).await;
            let recv_reply = ztimeout!(get_session.get(KEY_EXPR)).unwrap();
            while let Ok(reply) = ztimeout!(recv_reply.recv_async()) {
                match reply.result() {
                    Ok(sample) => {
                        received_value = sample.payload().deserialize::<String>().unwrap();
                        break;
                    }
                    Err(e) => println!("Error : {:?}", e),
                }
            }
            tokio::time::sleep(SLEEP).await;
            assert_eq!(received_value, VALUE);
            ztimeout!(qbl.undeclare()).unwrap();
        }
        close_sessions(get_session, qbl_session).await;
        close_router_session(session).await;
    }

    async fn test_get_qbl_deny_then_allow(port: u16) {
        println!("test_get_qbl_deny_then_allow");

        let mut config_router = get_basic_router_config(port).await;
        config_router
            .insert_json5(
                "access_control",
                r#"{
                    "enabled": true,
                    "default_permission": "deny",
                    "rules": [
                        {
                            "id": "r1",
                            "permission": "allow",
                            "flows": ["egress", "ingress"],
                            "actions": [
                                "get",
                                "declare_queryable"
                            ],
                            "key_exprs": [
                                "test/demo"
                            ],
                        },
                    ],
                    "subjects": [
                        {
                            "id": "s1",
                            "interfaces": [
                                "lo", "lo0"
                            ],
                        }
                    ],
                    "policy": [
                        {
                            "rules": ["r1"],
                            "subjects": ["s1"],
                        }
                    ]
                }"#,
            )
            .unwrap();

        println!("Opening router session");

        let session = ztimeout!(zenoh::open(config_router)).unwrap();

        let (get_session, qbl_session) = get_client_sessions(port).await;
        {
            let mut received_value = String::new();

            let qbl = ztimeout!(qbl_session
                .declare_queryable(KEY_EXPR)
                .callback(move |sample| {
                    tokio::task::block_in_place(move || {
                        Handle::current().block_on(async move {
                            ztimeout!(sample.reply(KEY_EXPR, VALUE)).unwrap()
                        });
                    });
                }))
            .unwrap();

            tokio::time::sleep(SLEEP).await;
            let recv_reply = ztimeout!(get_session.get(KEY_EXPR)).unwrap();
            while let Ok(reply) = ztimeout!(recv_reply.recv_async()) {
                match reply.result() {
                    Ok(sample) => {
                        received_value = sample.payload().deserialize::<String>().unwrap();
                        break;
                    }
                    Err(e) => println!("Error : {:?}", e),
                }
            }
            tokio::time::sleep(SLEEP).await;
            assert_eq!(received_value, VALUE);
            ztimeout!(qbl.undeclare()).unwrap();
        }
        close_sessions(get_session, qbl_session).await;
        close_router_session(session).await;
    }

    async fn test_get_qbl_allow_then_deny(port: u16) {
        println!("test_get_qbl_allow_then_deny");

        let mut config_router = get_basic_router_config(port).await;
        config_router
            .insert_json5(
                "access_control",
                r#"{
                    "enabled": true,
                    "default_permission": "allow",
                    "rules": [
                        {
                            "id": "r1",
                            "permission": "deny",
                            "flows": ["egress"],
                            "actions": [
                                "get",
                                "declare_queryable"
                            ],
                            "key_exprs": [
                                "test/demo"
                            ],
                        },
                    ],
                    "subjects": [
                        {
                            "id": "s1",
                            "interfaces": [
                                "lo", "lo0"
                            ],
                        }
                    ],
                    "policy": [
                        {
                            "rules": ["r1"],
                            "subjects": ["s1"],
                        }
                    ]
                }"#,
            )
            .unwrap();
        println!("Opening router session");

        let session = ztimeout!(zenoh::open(config_router)).unwrap();

        let (get_session, qbl_session) = get_client_sessions(port).await;
        {
            let mut received_value = String::new();

            let qbl = ztimeout!(qbl_session
                .declare_queryable(KEY_EXPR)
                .callback(move |sample| {
                    tokio::task::block_in_place(move || {
                        Handle::current().block_on(async move {
                            ztimeout!(sample.reply(KEY_EXPR, VALUE)).unwrap()
                        });
                    });
                }))
            .unwrap();

            tokio::time::sleep(SLEEP).await;
            let recv_reply = ztimeout!(get_session.get(KEY_EXPR)).unwrap();
            while let Ok(reply) = ztimeout!(recv_reply.recv_async()) {
                match reply.result() {
                    Ok(sample) => {
                        received_value = sample.payload().deserialize::<String>().unwrap();
                        break;
                    }
                    Err(e) => println!("Error : {:?}", e),
                }
            }
            tokio::time::sleep(SLEEP).await;
            assert_ne!(received_value, VALUE);
            ztimeout!(qbl.undeclare()).unwrap();
        }
        close_sessions(get_session, qbl_session).await;
        close_router_session(session).await;
    }
}<|MERGE_RESOLUTION|>--- conflicted
+++ resolved
@@ -52,15 +52,11 @@
     async fn get_basic_router_config(port: u16) -> Config {
         let mut config = config::default();
         config.set_mode(Some(WhatAmI::Router)).unwrap();
-<<<<<<< HEAD
-        config.listen.endpoints = vec![format!("tcp/127.0.0.1:{port}").parse().unwrap()];
-=======
         config
             .listen
             .endpoints
-            .set(vec!["tcp/127.0.0.1:27447".parse().unwrap()])
-            .unwrap();
->>>>>>> bfec17fc
+            .set(vec!["tcp/127.0.0.1:{port}".parse().unwrap()])
+            .unwrap();
         config.scouting.multicast.set_enabled(Some(false)).unwrap();
         config
     }
