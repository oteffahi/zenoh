//
// Copyright (c) 2023 ZettaScale Technology
//
// This program and the accompanying materials are made available under the
// terms of the Eclipse Public License 2.0 which is available at
// http://www.eclipse.org/legal/epl-2.0, or the Apache License, Version 2.0
// which is available at https://www.apache.org/licenses/LICENSE-2.0.
//
// SPDX-License-Identifier: EPL-2.0 OR Apache-2.0
//
// Contributors:
//   ZettaScale Zenoh Team, <zenoh@zettascale.tech>
//
use std::sync::atomic::{AtomicUsize, Ordering};
use std::sync::Arc;
use std::time::Duration;
use zenoh::prelude::r#async::*;
use zenoh::runtime::Runtime;
use zenoh_core::ztimeout;

const TIMEOUT: Duration = Duration::from_secs(60);
const SLEEP: Duration = Duration::from_secs(1);

const MSG_COUNT: usize = 1_000;
const MSG_SIZE: [usize; 2] = [1_024, 100_000];

async fn open_session_unicast(endpoints: &[&str]) -> (Session, Session) {
    // Open the sessions
    let mut config = config::peer();
    config.listen.endpoints = endpoints
        .iter()
        .map(|e| e.parse().unwrap())
        .collect::<Vec<_>>();
    config.scouting.multicast.set_enabled(Some(false)).unwrap();
    println!("[  ][01a] Opening peer01 session: {:?}", endpoints);
    let peer01 = ztimeout!(zenoh::open(config).res_async()).unwrap();

    let mut config = config::peer();
    config.connect.endpoints = endpoints
        .iter()
        .map(|e| e.parse().unwrap())
        .collect::<Vec<_>>();
    config.scouting.multicast.set_enabled(Some(false)).unwrap();
    println!("[  ][02a] Opening peer02 session: {:?}", endpoints);
    let peer02 = ztimeout!(zenoh::open(config).res_async()).unwrap();

    (peer01, peer02)
}

async fn open_session_multicast(endpoint01: &str, endpoint02: &str) -> (Session, Session) {
    // Open the sessions
    let mut config = config::peer();
    config.listen.endpoints = vec![endpoint01.parse().unwrap()];
    config.scouting.multicast.set_enabled(Some(true)).unwrap();
    println!("[  ][01a] Opening peer01 session: {}", endpoint01);
    let peer01 = ztimeout!(zenoh::open(config).res_async()).unwrap();

    let mut config = config::peer();
    config.listen.endpoints = vec![endpoint02.parse().unwrap()];
    config.scouting.multicast.set_enabled(Some(true)).unwrap();
    println!("[  ][02a] Opening peer02 session: {}", endpoint02);
    let peer02 = ztimeout!(zenoh::open(config).res_async()).unwrap();

    (peer01, peer02)
}

async fn close_session(peer01: Session, peer02: Session) {
    println!("[  ][01d] Closing peer01 session");
    ztimeout!(peer01.close().res_async()).unwrap();
    println!("[  ][02d] Closing peer02 session");
    ztimeout!(peer02.close().res_async()).unwrap();
}

async fn test_session_pubsub(peer01: &Session, peer02: &Session, reliability: Reliability) {
    let key_expr = "test/session";
    let msg_count = match reliability {
        Reliability::Reliable => MSG_COUNT,
        Reliability::BestEffort => 1,
    };
    let msgs = Arc::new(AtomicUsize::new(0));

    for size in MSG_SIZE {
        msgs.store(0, Ordering::SeqCst);

        // Subscribe to data
        println!("[PS][01b] Subscribing on peer01 session");
        let c_msgs = msgs.clone();
        let sub = ztimeout!(peer01
            .declare_subscriber(key_expr)
            .callback(move |sample| {
                assert_eq!(sample.payload().len(), size);
                c_msgs.fetch_add(1, Ordering::Relaxed);
            })
            .res_async())
        .unwrap();

        // Wait for the declaration to propagate
        tokio::time::sleep(SLEEP).await;

        // Put data
        println!("[PS][02b] Putting on peer02 session. {MSG_COUNT} msgs of {size} bytes.");
        for _ in 0..msg_count {
            ztimeout!(peer02
                .put(key_expr, vec![0u8; size])
                .congestion_control(CongestionControl::Block)
                .res_async())
            .unwrap();
        }

        ztimeout!(async {
            loop {
                let cnt = msgs.load(Ordering::Relaxed);
                println!("[PS][03b] Received {cnt}/{msg_count}.");
                if cnt < msg_count {
                    tokio::time::sleep(SLEEP).await;
                } else {
                    break;
                }
            }
        });

        // Wait for the messages to arrive
        tokio::time::sleep(SLEEP).await;

        println!("[PS][03b] Unsubscribing on peer01 session");
        ztimeout!(sub.undeclare().res_async()).unwrap();

        // Wait for the declaration to propagate
        tokio::time::sleep(SLEEP).await;
    }
}

async fn test_session_qryrep(peer01: &Session, peer02: &Session, reliability: Reliability) {
    let key_expr = "test/session";
    let msg_count = match reliability {
        Reliability::Reliable => MSG_COUNT,
        Reliability::BestEffort => 1,
    };
    let msgs = Arc::new(AtomicUsize::new(0));

    for size in MSG_SIZE {
        msgs.store(0, Ordering::Relaxed);

        // Queryable to data
        println!("[QR][01c] Queryable on peer01 session");
        let c_msgs = msgs.clone();
        let qbl = ztimeout!(peer01
            .declare_queryable(key_expr)
            .callback(move |query| {
                c_msgs.fetch_add(1, Ordering::Relaxed);
                match query.parameters() {
                    "ok_put" => {
                        tokio::task::block_in_place(|| {
                            tokio::runtime::Handle::current().block_on(async {
                                ztimeout!(query
                                    .reply(
                                        KeyExpr::try_from(key_expr).unwrap(),
                                        vec![0u8; size].to_vec()
                                    )
                                    .res_async())
                                .unwrap()
                            })
                        });
                    }
                    "ok_del" => {
                        tokio::task::block_in_place(|| {
                            tokio::runtime::Handle::current().block_on(async {
                                ztimeout!(query.reply_del(key_expr).res_async()).unwrap()
                            })
                        });
                    }
                    "err" => {
                        let rep = Value::from(vec![0u8; size]);
                        tokio::task::block_in_place(|| {
                            tokio::runtime::Handle::current().block_on(async {
                                ztimeout!(query.reply_err(rep).res_async()).unwrap()
                            })
                        });
                    }
                    _ => panic!("Unknown query parameter"),
                }
            })
            .res_async())
        .unwrap();

        // Wait for the declaration to propagate
        tokio::time::sleep(SLEEP).await;

        // Get data
        println!("[QR][02c] Getting Ok(Put) on peer02 session. {msg_count} msgs.");
        let mut cnt = 0;
        for _ in 0..msg_count {
            let selector = format!("{}?ok_put", key_expr);
            let rs = ztimeout!(peer02.get(selector).res_async()).unwrap();
            while let Ok(s) = ztimeout!(rs.recv_async()) {
                let s = s.result().unwrap();
                assert_eq!(s.kind(), SampleKind::Put);
                assert_eq!(s.payload().len(), size);
                cnt += 1;
            }
        }
        println!("[QR][02c] Got on peer02 session. {cnt}/{msg_count} msgs.");
        assert_eq!(msgs.load(Ordering::Relaxed), msg_count);
        assert_eq!(cnt, msg_count);

        msgs.store(0, Ordering::Relaxed);

        println!("[QR][03c] Getting Ok(Delete) on peer02 session. {msg_count} msgs.");
        let mut cnt = 0;
        for _ in 0..msg_count {
            let selector = format!("{}?ok_del", key_expr);
            let rs = ztimeout!(peer02.get(selector).res_async()).unwrap();
            while let Ok(s) = ztimeout!(rs.recv_async()) {
                let s = s.result().unwrap();
                assert_eq!(s.kind(), SampleKind::Delete);
                assert_eq!(s.payload().len(), 0);
                cnt += 1;
            }
        }
        println!("[QR][03c] Got on peer02 session. {cnt}/{msg_count} msgs.");
        assert_eq!(msgs.load(Ordering::Relaxed), msg_count);
        assert_eq!(cnt, msg_count);

        msgs.store(0, Ordering::Relaxed);

        println!("[QR][04c] Getting Err() on peer02 session. {msg_count} msgs.");
        let mut cnt = 0;
        for _ in 0..msg_count {
            let selector = format!("{}?err", key_expr);
            let rs = ztimeout!(peer02.get(selector).res_async()).unwrap();
            while let Ok(s) = ztimeout!(rs.recv_async()) {
                let e = s.result().unwrap_err();
                assert_eq!(e.payload().len(), size);
                cnt += 1;
            }
        }
        println!("[QR][04c] Got on peer02 session. {cnt}/{msg_count} msgs.");
        assert_eq!(msgs.load(Ordering::Relaxed), msg_count);
        assert_eq!(cnt, msg_count);

        println!("[PS][03c] Unqueryable on peer01 session");
        ztimeout!(qbl.undeclare().res_async()).unwrap();

        // Wait for the declaration to propagate
        tokio::time::sleep(SLEEP).await;
    }
}

#[tokio::test(flavor = "multi_thread", worker_threads = 4)]
async fn zenoh_session_unicast() {
<<<<<<< HEAD
    let _ = env_logger::try_init();

=======
    zenoh_util::init_log_from_env();
>>>>>>> 664efbd2
    let (peer01, peer02) = open_session_unicast(&["tcp/127.0.0.1:17447"]).await;
    test_session_pubsub(&peer01, &peer02, Reliability::Reliable).await;
    test_session_qryrep(&peer01, &peer02, Reliability::Reliable).await;
    close_session(peer01, peer02).await;
}

#[tokio::test(flavor = "multi_thread", worker_threads = 4)]
async fn zenoh_session_multicast() {
<<<<<<< HEAD
    let _ = env_logger::try_init();

=======
    zenoh_util::init_log_from_env();
>>>>>>> 664efbd2
    let (peer01, peer02) =
        open_session_multicast("udp/224.0.0.1:17448", "udp/224.0.0.1:17448").await;
    test_session_pubsub(&peer01, &peer02, Reliability::BestEffort).await;
    close_session(peer01, peer02).await;
}

async fn open_session_unicast_runtime(endpoints: &[&str]) -> (Runtime, Runtime) {
    // Open the sessions
    let mut config = config::peer();
    config.listen.endpoints = endpoints
        .iter()
        .map(|e| e.parse().unwrap())
        .collect::<Vec<_>>();
    config.scouting.multicast.set_enabled(Some(false)).unwrap();
    println!("[  ][01a] Creating r1 session runtime: {:?}", endpoints);
    let r1 = Runtime::new(config).await.unwrap();

    let mut config = config::peer();
    config.connect.endpoints = endpoints
        .iter()
        .map(|e| e.parse().unwrap())
        .collect::<Vec<_>>();
    config.scouting.multicast.set_enabled(Some(false)).unwrap();
    println!("[  ][02a] Creating r2 session runtime: {:?}", endpoints);
    let r2 = Runtime::new(config).await.unwrap();

    (r1, r2)
}

#[tokio::test(flavor = "multi_thread", worker_threads = 4)]
async fn zenoh_2sessions_1runtime_init() {
    let (r1, r2) = open_session_unicast_runtime(&["tcp/127.0.0.1:17449"]).await;
    println!("[RI][02a] Creating peer01 session from runtime 1");
    let peer01 = zenoh::init(r1.clone()).res_async().await.unwrap();
    println!("[RI][02b] Creating peer02 session from runtime 2");
    let peer02 = zenoh::init(r2.clone()).res_async().await.unwrap();
    println!("[RI][02c] Creating peer01a session from runtime 1");
    let peer01a = zenoh::init(r1.clone()).res_async().await.unwrap();
    println!("[RI][03c] Closing peer01a session");
    std::mem::drop(peer01a);
    test_session_pubsub(&peer01, &peer02, Reliability::Reliable).await;
    close_session(peer01, peer02).await;
    println!("[  ][01e] Closing r1 runtime");
    ztimeout!(r1.close()).unwrap();
    println!("[  ][02e] Closing r2 runtime");
    ztimeout!(r2.close()).unwrap();
}<|MERGE_RESOLUTION|>--- conflicted
+++ resolved
@@ -248,12 +248,7 @@
 
 #[tokio::test(flavor = "multi_thread", worker_threads = 4)]
 async fn zenoh_session_unicast() {
-<<<<<<< HEAD
-    let _ = env_logger::try_init();
-
-=======
     zenoh_util::init_log_from_env();
->>>>>>> 664efbd2
     let (peer01, peer02) = open_session_unicast(&["tcp/127.0.0.1:17447"]).await;
     test_session_pubsub(&peer01, &peer02, Reliability::Reliable).await;
     test_session_qryrep(&peer01, &peer02, Reliability::Reliable).await;
@@ -262,12 +257,7 @@
 
 #[tokio::test(flavor = "multi_thread", worker_threads = 4)]
 async fn zenoh_session_multicast() {
-<<<<<<< HEAD
-    let _ = env_logger::try_init();
-
-=======
     zenoh_util::init_log_from_env();
->>>>>>> 664efbd2
     let (peer01, peer02) =
         open_session_multicast("udp/224.0.0.1:17448", "udp/224.0.0.1:17448").await;
     test_session_pubsub(&peer01, &peer02, Reliability::BestEffort).await;
