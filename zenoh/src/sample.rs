//
// Copyright (c) 2023 ZettaScale Technology
//
// This program and the accompanying materials are made available under the
// terms of the Eclipse Public License 2.0 which is available at
// http://www.eclipse.org/legal/epl-2.0, or the Apache License, Version 2.0
// which is available at https://www.apache.org/licenses/LICENSE-2.0.
//
// SPDX-License-Identifier: EPL-2.0 OR Apache-2.0
//
// Contributors:
//   ZettaScale Zenoh Team, <zenoh@zettascale.tech>
//

//! Sample primitives
use crate::encoding::Encoding;
use crate::payload::Payload;
use crate::prelude::{KeyExpr, Value};
use crate::time::{new_reception_timestamp, Timestamp};
use crate::Priority;
#[zenoh_macros::unstable]
use serde::Serialize;
use std::{
    convert::{TryFrom, TryInto},
    fmt,
};
use zenoh_protocol::core::EntityGlobalId;
use zenoh_protocol::{core::CongestionControl, network::push::ext::QoSType};

pub type SourceSn = u64;

/// The locality of samples to be received by subscribers or targeted by publishers.
#[zenoh_macros::unstable]
#[derive(Clone, Copy, Debug, Default, Serialize, PartialEq, Eq)]
pub enum Locality {
    SessionLocal,
    Remote,
    #[default]
    Any,
}
#[cfg(not(feature = "unstable"))]
#[derive(Clone, Copy, Debug, Default, PartialEq, Eq)]
pub(crate) enum Locality {
    SessionLocal,
    Remote,
    #[default]
    Any,
}

#[derive(Debug, Clone, PartialEq, Eq, Default)]
pub(crate) struct DataInfo {
    pub kind: SampleKind,
    pub encoding: Option<Encoding>,
    pub timestamp: Option<Timestamp>,
    pub source_id: Option<EntityGlobalId>,
    pub source_sn: Option<SourceSn>,
    pub qos: QoS,
}

/// Informations on the source of a zenoh [`Sample`].
#[zenoh_macros::unstable]
#[derive(Debug, Clone)]
pub struct SourceInfo {
    /// The [`EntityGlobalId`] of the zenoh entity that published the concerned [`Sample`].
    pub source_id: Option<EntityGlobalId>,
    /// The sequence number of the [`Sample`] from the source.
    pub source_sn: Option<SourceSn>,
}

#[test]
#[cfg(feature = "unstable")]
#[cfg(not(all(target_os = "macos", target_arch = "aarch64")))]
fn source_info_stack_size() {
<<<<<<< HEAD
    assert_eq!(std::mem::size_of::<SourceInfo>(), 40);
}

#[test]
#[cfg(feature = "unstable")]
#[cfg(all(target_os = "macos", target_arch = "aarch64"))]
fn source_info_stack_size() {
    assert_eq!(std::mem::size_of::<SourceInfo>(), 48);
=======
    assert_eq!(std::mem::size_of::<ZenohId>(), 16);
    assert_eq!(std::mem::size_of::<Option<ZenohId>>(), 17);
    assert_eq!(std::mem::size_of::<Option<SourceSn>>(), 16);
    assert_eq!(std::mem::size_of::<SourceInfo>(), 17 + 16 + 7);
>>>>>>> e04c8613
}

#[zenoh_macros::unstable]
impl SourceInfo {
    pub(crate) fn empty() -> Self {
        SourceInfo {
            source_id: None,
            source_sn: None,
        }
    }
}

#[zenoh_macros::unstable]
impl From<DataInfo> for SourceInfo {
    fn from(data_info: DataInfo) -> Self {
        SourceInfo {
            source_id: data_info.source_id,
            source_sn: data_info.source_sn,
        }
    }
}

#[zenoh_macros::unstable]
impl From<Option<DataInfo>> for SourceInfo {
    fn from(data_info: Option<DataInfo>) -> Self {
        match data_info {
            Some(data_info) => data_info.into(),
            None => SourceInfo::empty(),
        }
    }
}

mod attachment {
    #[zenoh_macros::unstable]
    use zenoh_buffers::{
        reader::{HasReader, Reader},
        writer::HasWriter,
        ZBuf, ZBufReader, ZSlice,
    };
    #[zenoh_macros::unstable]
    use zenoh_codec::{RCodec, WCodec, Zenoh080};
    #[zenoh_macros::unstable]
    use zenoh_protocol::zenoh::ext::AttachmentType;

    /// A builder for [`Attachment`]
    #[zenoh_macros::unstable]
    #[derive(Debug)]
    pub struct AttachmentBuilder {
        pub(crate) inner: Vec<u8>,
    }
    #[zenoh_macros::unstable]
    impl Default for AttachmentBuilder {
        fn default() -> Self {
            Self::new()
        }
    }
    #[zenoh_macros::unstable]
    impl AttachmentBuilder {
        pub fn new() -> Self {
            Self { inner: Vec::new() }
        }
        fn _insert(&mut self, key: &[u8], value: &[u8]) {
            let codec = Zenoh080;
            let mut writer = self.inner.writer();
            codec.write(&mut writer, key).unwrap(); // Infallible, barring alloc failure
            codec.write(&mut writer, value).unwrap(); // Infallible, barring alloc failure
        }
        /// Inserts a key-value pair to the attachment.
        ///
        /// Note that [`Attachment`] is a list of non-unique key-value pairs: inserting at the same key multiple times leads to both values being transmitted for that key.
        pub fn insert<Key: AsRef<[u8]> + ?Sized, Value: AsRef<[u8]> + ?Sized>(
            &mut self,
            key: &Key,
            value: &Value,
        ) {
            self._insert(key.as_ref(), value.as_ref())
        }
        pub fn build(self) -> Attachment {
            Attachment {
                inner: self.inner.into(),
            }
        }
    }
    #[zenoh_macros::unstable]
    impl From<AttachmentBuilder> for Attachment {
        fn from(value: AttachmentBuilder) -> Self {
            Attachment {
                inner: value.inner.into(),
            }
        }
    }
    #[zenoh_macros::unstable]
    #[derive(Clone)]
    pub struct Attachment {
        pub(crate) inner: ZBuf,
    }
    #[zenoh_macros::unstable]
    impl Default for Attachment {
        fn default() -> Self {
            Self::new()
        }
    }
    #[zenoh_macros::unstable]
    impl<const ID: u8> From<Attachment> for AttachmentType<ID> {
        fn from(this: Attachment) -> Self {
            AttachmentType { buffer: this.inner }
        }
    }
    #[zenoh_macros::unstable]
    impl<const ID: u8> From<AttachmentType<ID>> for Attachment {
        fn from(this: AttachmentType<ID>) -> Self {
            Attachment { inner: this.buffer }
        }
    }
    #[zenoh_macros::unstable]
    impl Attachment {
        pub fn new() -> Self {
            Self {
                inner: ZBuf::empty(),
            }
        }
        pub fn is_empty(&self) -> bool {
            self.len() == 0
        }
        pub fn len(&self) -> usize {
            self.iter().count()
        }
        pub fn iter(&self) -> AttachmentIterator {
            self.into_iter()
        }
        fn _get(&self, key: &[u8]) -> Option<ZSlice> {
            self.iter()
                .find_map(|(k, v)| (k.as_slice() == key).then_some(v))
        }
        pub fn get<Key: AsRef<[u8]>>(&self, key: &Key) -> Option<ZSlice> {
            self._get(key.as_ref())
        }
        fn _insert(&mut self, key: &[u8], value: &[u8]) {
            let codec = Zenoh080;
            let mut writer = self.inner.writer();
            codec.write(&mut writer, key).unwrap(); // Infallible, barring alloc failure
            codec.write(&mut writer, value).unwrap(); // Infallible, barring alloc failure
        }
        /// Inserts a key-value pair to the attachment.
        ///
        /// Note that [`Attachment`] is a list of non-unique key-value pairs: inserting at the same key multiple times leads to both values being transmitted for that key.
        ///
        /// [`Attachment`] is not very efficient at inserting, so if you wish to perform multiple inserts, it's generally better to [`Attachment::extend`] after performing the inserts on an [`AttachmentBuilder`]
        pub fn insert<Key: AsRef<[u8]> + ?Sized, Value: AsRef<[u8]> + ?Sized>(
            &mut self,
            key: &Key,
            value: &Value,
        ) {
            self._insert(key.as_ref(), value.as_ref())
        }
        fn _extend(&mut self, with: Self) -> &mut Self {
            for slice in with.inner.zslices().cloned() {
                self.inner.push_zslice(slice);
            }
            self
        }
        pub fn extend(&mut self, with: impl Into<Self>) -> &mut Self {
            let with = with.into();
            self._extend(with)
        }
    }
    #[zenoh_macros::unstable]
    pub struct AttachmentIterator<'a> {
        reader: ZBufReader<'a>,
    }
    #[zenoh_macros::unstable]
    impl<'a> core::iter::IntoIterator for &'a Attachment {
        type Item = (ZSlice, ZSlice);
        type IntoIter = AttachmentIterator<'a>;
        fn into_iter(self) -> Self::IntoIter {
            AttachmentIterator {
                reader: self.inner.reader(),
            }
        }
    }
    #[zenoh_macros::unstable]
    impl core::fmt::Debug for Attachment {
        fn fmt(&self, f: &mut std::fmt::Formatter<'_>) -> std::fmt::Result {
            write!(f, "{{")?;
            for (key, value) in self {
                let key = key.as_slice();
                let value = value.as_slice();
                match core::str::from_utf8(key) {
                    Ok(key) => write!(f, "\"{key}\": ")?,
                    Err(_) => {
                        write!(f, "0x")?;
                        for byte in key {
                            write!(f, "{byte:02X}")?
                        }
                    }
                }
                match core::str::from_utf8(value) {
                    Ok(value) => write!(f, "\"{value}\", ")?,
                    Err(_) => {
                        write!(f, "0x")?;
                        for byte in value {
                            write!(f, "{byte:02X}")?
                        }
                        write!(f, ", ")?
                    }
                }
            }
            write!(f, "}}")
        }
    }
    #[zenoh_macros::unstable]
    impl<'a> core::iter::Iterator for AttachmentIterator<'a> {
        type Item = (ZSlice, ZSlice);
        fn next(&mut self) -> Option<Self::Item> {
            let key = Zenoh080.read(&mut self.reader).ok()?;
            let value = Zenoh080.read(&mut self.reader).ok()?;
            Some((key, value))
        }
        fn size_hint(&self) -> (usize, Option<usize>) {
            (
                (self.reader.remaining() != 0) as usize,
                Some(self.reader.remaining() / 2),
            )
        }
    }
    #[zenoh_macros::unstable]
    impl<'a> core::iter::FromIterator<(&'a [u8], &'a [u8])> for AttachmentBuilder {
        fn from_iter<T: IntoIterator<Item = (&'a [u8], &'a [u8])>>(iter: T) -> Self {
            let codec = Zenoh080;
            let mut buffer: Vec<u8> = Vec::new();
            let mut writer = buffer.writer();
            for (key, value) in iter {
                codec.write(&mut writer, key).unwrap(); // Infallible, barring allocation failures
                codec.write(&mut writer, value).unwrap(); // Infallible, barring allocation failures
            }
            Self { inner: buffer }
        }
    }
    #[zenoh_macros::unstable]
    impl<'a> core::iter::FromIterator<(&'a [u8], &'a [u8])> for Attachment {
        fn from_iter<T: IntoIterator<Item = (&'a [u8], &'a [u8])>>(iter: T) -> Self {
            AttachmentBuilder::from_iter(iter).into()
        }
    }
}

/// The kind of a `Sample`.
#[repr(u8)]
#[derive(Debug, Default, Copy, Clone, PartialEq, Eq)]
pub enum SampleKind {
    /// if the `Sample` was issued by a `put` operation.
    #[default]
    Put = 0,
    /// if the `Sample` was issued by a `delete` operation.
    Delete = 1,
}

impl fmt::Display for SampleKind {
    fn fmt(&self, f: &mut fmt::Formatter<'_>) -> fmt::Result {
        match self {
            SampleKind::Put => write!(f, "PUT"),
            SampleKind::Delete => write!(f, "DELETE"),
        }
    }
}

impl TryFrom<u64> for SampleKind {
    type Error = u64;
    fn try_from(kind: u64) -> Result<Self, u64> {
        match kind {
            0 => Ok(SampleKind::Put),
            1 => Ok(SampleKind::Delete),
            _ => Err(kind),
        }
    }
}

#[zenoh_macros::unstable]
pub use attachment::{Attachment, AttachmentBuilder, AttachmentIterator};

/// A zenoh sample.
#[non_exhaustive]
#[derive(Clone, Debug)]
pub struct Sample {
    pub(crate) key_expr: KeyExpr<'static>,
    pub(crate) payload: Payload,
    pub(crate) kind: SampleKind,
    pub(crate) encoding: Encoding,
    pub(crate) timestamp: Option<Timestamp>,
    pub(crate) qos: QoS,

    #[cfg(feature = "unstable")]
    pub(crate) source_info: SourceInfo,

    #[cfg(feature = "unstable")]
    pub(crate) attachment: Option<Attachment>,
}

impl Sample {
    /// Creates a new Sample.
    #[inline]
    pub fn new<IntoKeyExpr, IntoPayload>(key_expr: IntoKeyExpr, payload: IntoPayload) -> Self
    where
        IntoKeyExpr: Into<KeyExpr<'static>>,
        IntoPayload: Into<Payload>,
    {
        Sample {
            key_expr: key_expr.into(),
            payload: payload.into(),
            encoding: Encoding::default(),
            kind: SampleKind::default(),
            timestamp: None,
            qos: QoS::default(),
            #[cfg(feature = "unstable")]
            source_info: SourceInfo::empty(),
            #[cfg(feature = "unstable")]
            attachment: None,
        }
    }
    /// Creates a new Sample.
    #[inline]
    pub fn try_from<TryIntoKeyExpr, IntoPayload>(
        key_expr: TryIntoKeyExpr,
        payload: IntoPayload,
    ) -> Result<Self, zenoh_result::Error>
    where
        TryIntoKeyExpr: TryInto<KeyExpr<'static>>,
        <TryIntoKeyExpr as TryInto<KeyExpr<'static>>>::Error: Into<zenoh_result::Error>,
        IntoPayload: Into<Payload>,
    {
        Ok(Sample {
            key_expr: key_expr.try_into().map_err(Into::into)?,
            payload: payload.into(),
            encoding: Encoding::default(),
            kind: SampleKind::default(),
            timestamp: None,
            qos: QoS::default(),
            #[cfg(feature = "unstable")]
            source_info: SourceInfo::empty(),
            #[cfg(feature = "unstable")]
            attachment: None,
        })
    }

    /// Creates a new Sample with optional data info.
    #[inline]
    pub(crate) fn with_info(mut self, mut data_info: Option<DataInfo>) -> Self {
        if let Some(mut data_info) = data_info.take() {
            self.kind = data_info.kind;
            if let Some(encoding) = data_info.encoding.take() {
                self.encoding = encoding;
            }
            self.qos = data_info.qos;
            self.timestamp = data_info.timestamp;
            #[cfg(feature = "unstable")]
            {
                self.source_info = SourceInfo {
                    source_id: data_info.source_id,
                    source_sn: data_info.source_sn,
                };
            }
        }
        self
    }

    /// Sets the encoding of this Sample.
    #[inline]
    pub fn with_encoding(mut self, encoding: Encoding) -> Self {
        self.encoding = encoding;
        self
    }

    /// Gets the key expression on which this Sample was published.
    #[inline]
    pub fn key_expr(&self) -> &KeyExpr<'static> {
        &self.key_expr
    }

    /// Gets the payload of this Sample.
    #[inline]
    pub fn payload(&self) -> &Payload {
        &self.payload
    }

    /// Gets the kind of this Sample.
    #[inline]
    pub fn kind(&self) -> SampleKind {
        self.kind
    }

    /// Sets the kind of this Sample.
    #[inline]
    #[doc(hidden)]
    #[zenoh_macros::unstable]
    pub fn with_kind(mut self, kind: SampleKind) -> Self {
        self.kind = kind;
        self
    }

    /// Gets the encoding of this sample
    #[inline]
    pub fn encoding(&self) -> &Encoding {
        &self.encoding
    }

    /// Gets the timestamp of this Sample.
    #[inline]
    pub fn timestamp(&self) -> Option<&Timestamp> {
        self.timestamp.as_ref()
    }

    /// Sets the timestamp of this Sample.
    #[inline]
    #[doc(hidden)]
    #[zenoh_macros::unstable]
    pub fn with_timestamp(mut self, timestamp: Timestamp) -> Self {
        self.timestamp = Some(timestamp);
        self
    }

    /// Gets the quality of service settings this Sample was sent with.
    #[inline]
    pub fn qos(&self) -> &QoS {
        &self.qos
    }

    /// Gets infos on the source of this Sample.
    #[zenoh_macros::unstable]
    #[inline]
    pub fn source_info(&self) -> &SourceInfo {
        &self.source_info
    }

    /// Sets the source info of this Sample.
    #[zenoh_macros::unstable]
    #[inline]
    pub fn with_source_info(mut self, source_info: SourceInfo) -> Self {
        self.source_info = source_info;
        self
    }

    /// Ensure that an associated Timestamp is present in this Sample.
    /// If not, a new one is created with the current system time and 0x00 as id.
    /// Get the timestamp of this sample (either existing one or newly created)
    #[inline]
    #[doc(hidden)]
    #[zenoh_macros::unstable]
    pub fn ensure_timestamp(&mut self) -> &Timestamp {
        if let Some(ref timestamp) = self.timestamp {
            timestamp
        } else {
            let timestamp = new_reception_timestamp();
            self.timestamp = Some(timestamp);
            self.timestamp.as_ref().unwrap()
        }
    }

    /// Gets the sample attachment: a map of key-value pairs, where each key and value are byte-slices.
    #[zenoh_macros::unstable]
    #[inline]
    pub fn attachment(&self) -> Option<&Attachment> {
        self.attachment.as_ref()
    }

    /// Gets the mutable sample attachment: a map of key-value pairs, where each key and value are byte-slices.
    #[inline]
    #[doc(hidden)]
    #[zenoh_macros::unstable]
    pub fn attachment_mut(&mut self) -> &mut Option<Attachment> {
        &mut self.attachment
    }

    #[inline]
    #[doc(hidden)]
    #[zenoh_macros::unstable]
    pub fn with_attachment(mut self, attachment: Attachment) -> Self {
        self.attachment = Some(attachment);
        self
    }
}

impl From<Sample> for Value {
    fn from(sample: Sample) -> Self {
        Value::new(sample.payload).with_encoding(sample.encoding)
    }
}

/// Structure containing quality of service data
#[derive(Debug, Default, Copy, Clone, Eq, PartialEq)]
pub struct QoS {
    inner: QoSType,
}

impl QoS {
    /// Gets priority of the message.
    pub fn priority(&self) -> Priority {
        match Priority::try_from(self.inner.get_priority()) {
            Ok(p) => p,
            Err(e) => {
                log::trace!(
                    "Failed to convert priority: {}; replacing with default value",
                    e.to_string()
                );
                Priority::default()
            }
        }
    }

    /// Gets congestion control of the message.
    pub fn congestion_control(&self) -> CongestionControl {
        self.inner.get_congestion_control()
    }

    /// Gets express flag value. If `true`, the message is not batched during transmission, in order to reduce latency.
    pub fn express(&self) -> bool {
        self.inner.is_express()
    }

    /// Sets priority value.
    pub fn with_priority(mut self, priority: Priority) -> Self {
        self.inner.set_priority(priority.into());
        self
    }

    /// Sets congestion control value.
    pub fn with_congestion_control(mut self, congestion_control: CongestionControl) -> Self {
        self.inner.set_congestion_control(congestion_control);
        self
    }

    /// Sets express flag vlaue.
    pub fn with_express(mut self, is_express: bool) -> Self {
        self.inner.set_is_express(is_express);
        self
    }
}

impl From<QoSType> for QoS {
    fn from(qos: QoSType) -> Self {
        QoS { inner: qos }
    }
}

impl From<QoS> for QoSType {
    fn from(qos: QoS) -> Self {
        qos.inner
    }
}<|MERGE_RESOLUTION|>--- conflicted
+++ resolved
@@ -71,21 +71,10 @@
 #[cfg(feature = "unstable")]
 #[cfg(not(all(target_os = "macos", target_arch = "aarch64")))]
 fn source_info_stack_size() {
-<<<<<<< HEAD
-    assert_eq!(std::mem::size_of::<SourceInfo>(), 40);
-}
-
-#[test]
-#[cfg(feature = "unstable")]
-#[cfg(all(target_os = "macos", target_arch = "aarch64"))]
-fn source_info_stack_size() {
-    assert_eq!(std::mem::size_of::<SourceInfo>(), 48);
-=======
     assert_eq!(std::mem::size_of::<ZenohId>(), 16);
     assert_eq!(std::mem::size_of::<Option<ZenohId>>(), 17);
     assert_eq!(std::mem::size_of::<Option<SourceSn>>(), 16);
     assert_eq!(std::mem::size_of::<SourceInfo>(), 17 + 16 + 7);
->>>>>>> e04c8613
 }
 
 #[zenoh_macros::unstable]
