//
// Copyright (c) 2022 ZettaScale Technology
//
// This program and the accompanying materials are made available under the
// terms of the Eclipse Public License 2.0 which is available at
// http://www.eclipse.org/legal/epl-2.0, or the Apache License, Version 2.0
// which is available at https://www.apache.org/licenses/LICENSE-2.0.
//
// SPDX-License-Identifier: EPL-2.0 OR Apache-2.0
//
// Contributors:
//   ZettaScale Zenoh Team, <zenoh@zettascale.tech>
//

use crate::config::Config;
use crate::config::Notifier;
use crate::handlers::{Callback, DefaultHandler};
use crate::info::*;
use crate::key_expr::keyexpr;
use crate::key_expr::KeyExprInner;
use crate::key_expr::OwnedKeyExpr;
use crate::net::routing::face::Face;
use crate::net::runtime::Runtime;
use crate::net::transport::Primitives;
use crate::prelude::Locality;
use crate::prelude::{KeyExpr, Parameters};
use crate::publication::*;
use crate::query::*;
use crate::queryable::*;
use crate::selector::TIME_RANGE_KEY;
use crate::subscriber::*;
use crate::Id;
use crate::Priority;
use crate::Sample;
use crate::SampleKind;
use crate::Selector;
use crate::Value;
use async_std::task;
use flume::bounded;
use futures::StreamExt;
use log::{error, trace, warn};
use std::collections::HashMap;
use std::convert::TryInto;
use std::fmt;
use std::ops::Deref;
use std::sync::atomic::{AtomicU16, AtomicUsize, Ordering};
use std::sync::Arc;
use std::sync::RwLock;
use std::time::Duration;
use std::time::Instant;
use uhlc::HLC;
use zenoh_collections::SingleOrVec;
use zenoh_collections::TimedEvent;
use zenoh_collections::Timer;
use zenoh_core::{
    zconfigurable, zread, Resolve, ResolveClosure, ResolveFuture, Result as ZResult, SyncResolve,
};
use zenoh_protocol::proto::QueryBody;
use zenoh_protocol::{
    core::{
        AtomicZInt, Channel, CongestionControl, ExprId, QueryTarget, QueryableInfo, SubInfo,
        WireExpr, ZInt,
    },
    io::ZBuf,
    proto::{DataInfo, RoutingContext},
};
use zenoh_protocol_core::ZenohId;
use zenoh_protocol_core::EMPTY_EXPR_ID;
use zenoh_util::core::AsyncResolve;

zconfigurable! {
    pub(crate) static ref API_DATA_RECEPTION_CHANNEL_SIZE: usize = 256;
    pub(crate) static ref API_QUERY_RECEPTION_CHANNEL_SIZE: usize = 256;
    pub(crate) static ref API_REPLY_EMISSION_CHANNEL_SIZE: usize = 256;
    pub(crate) static ref API_REPLY_RECEPTION_CHANNEL_SIZE: usize = 256;
    pub(crate) static ref API_OPEN_SESSION_DELAY: u64 = 500;
}

pub(crate) struct SessionState {
    pub(crate) primitives: Option<Arc<Face>>, // @TODO replace with MaybeUninit ??
    pub(crate) expr_id_counter: AtomicUsize,  // @TODO: manage rollover and uniqueness
    pub(crate) qid_counter: AtomicZInt,
    pub(crate) decl_id_counter: AtomicUsize,
    pub(crate) local_resources: HashMap<ExprId, Resource>,
    pub(crate) remote_resources: HashMap<ExprId, Resource>,
    pub(crate) publications: Vec<OwnedKeyExpr>,
    pub(crate) subscribers: HashMap<Id, Arc<SubscriberState>>,
    pub(crate) queryables: HashMap<Id, Arc<QueryableState>>,
    pub(crate) queries: HashMap<ZInt, QueryState>,
    pub(crate) aggregated_subscribers: Vec<OwnedKeyExpr>,
    pub(crate) aggregated_publishers: Vec<OwnedKeyExpr>,
    pub(crate) timer: Timer,
}

impl SessionState {
    pub(crate) fn new(
        aggregated_subscribers: Vec<OwnedKeyExpr>,
        aggregated_publishers: Vec<OwnedKeyExpr>,
    ) -> SessionState {
        SessionState {
            primitives: None,
            expr_id_counter: AtomicUsize::new(1), // Note: start at 1 because 0 is reserved for NO_RESOURCE
            qid_counter: AtomicZInt::new(0),
            decl_id_counter: AtomicUsize::new(0),
            local_resources: HashMap::new(),
            remote_resources: HashMap::new(),
            publications: Vec::new(),
            subscribers: HashMap::new(),
            queryables: HashMap::new(),
            queries: HashMap::new(),
            aggregated_subscribers,
            aggregated_publishers,
            timer: Timer::new(true),
        }
    }
}

impl SessionState {
    #[inline]
    fn get_local_res(&self, id: &ExprId) -> Option<&Resource> {
        self.local_resources.get(id)
    }

    #[inline]
    fn get_remote_res(&self, id: &ExprId) -> Option<&Resource> {
        match self.remote_resources.get(id) {
            None => self.local_resources.get(id),
            res => res,
        }
    }

    #[inline]
    fn get_res(&self, id: &ExprId, local: bool) -> Option<&Resource> {
        if local {
            self.get_local_res(id)
        } else {
            self.get_remote_res(id)
        }
    }

    pub(crate) fn remote_key_to_expr<'a>(&'a self, key_expr: &'a WireExpr) -> ZResult<KeyExpr<'a>> {
        if key_expr.scope == EMPTY_EXPR_ID {
            Ok(unsafe { keyexpr::from_str_unchecked(key_expr.suffix.as_ref()) }.into())
        } else if key_expr.suffix.is_empty() {
            match self.get_remote_res(&key_expr.scope) {
                Some(Resource::Node(ResourceNode { key_expr, .. })) => Ok(key_expr.into()),
                Some(Resource::Prefix { prefix }) => bail!(
                    "Received {:?}, where {} is `{}`, which isn't a valid key expression",
                    key_expr,
                    key_expr.scope,
                    prefix
                ),
                None => bail!("Remote resource {} not found", key_expr.scope),
            }
        } else {
            [
                match self.get_remote_res(&key_expr.scope) {
                    Some(Resource::Node(ResourceNode { key_expr, .. })) => key_expr.as_str(),
                    Some(Resource::Prefix { prefix }) => prefix.as_ref(),
                    None => bail!("Remote resource {} not found", key_expr.scope),
                },
                key_expr.suffix.as_ref(),
            ]
            .concat()
            .try_into()
        }
    }

    pub(crate) fn local_wireexpr_to_expr<'a>(
        &'a self,
        key_expr: &'a WireExpr,
    ) -> ZResult<KeyExpr<'a>> {
        if key_expr.scope == EMPTY_EXPR_ID {
            key_expr.suffix.as_ref().try_into()
        } else if key_expr.suffix.is_empty() {
            match self.get_local_res(&key_expr.scope) {
                Some(Resource::Node(ResourceNode { key_expr, .. })) => Ok(key_expr.into()),
                Some(Resource::Prefix { prefix }) => bail!(
                    "Received {:?}, where {} is `{}`, which isn't a valid key expression",
                    key_expr,
                    key_expr.scope,
                    prefix
                ),
                None => bail!("Remote resource {} not found", key_expr.scope),
            }
        } else {
            [
                match self.get_local_res(&key_expr.scope) {
                    Some(Resource::Node(ResourceNode { key_expr, .. })) => key_expr.as_str(),
                    Some(Resource::Prefix { prefix }) => prefix.as_ref(),
                    None => bail!("Remote resource {} not found", key_expr.scope),
                },
                key_expr.suffix.as_ref(),
            ]
            .concat()
            .try_into()
        }
    }

    pub(crate) fn wireexpr_to_keyexpr<'a>(
        &'a self,
        key_expr: &'a WireExpr,
        local: bool,
    ) -> ZResult<KeyExpr<'a>> {
        if local {
            self.local_wireexpr_to_expr(key_expr)
        } else {
            self.remote_key_to_expr(key_expr)
        }
    }
}

impl fmt::Debug for SessionState {
    fn fmt(&self, f: &mut fmt::Formatter) -> fmt::Result {
        write!(
            f,
            "SessionState{{ subscribers: {} }}",
            self.subscribers.len()
        )
    }
}

pub(crate) struct ResourceNode {
    pub(crate) key_expr: OwnedKeyExpr,
    pub(crate) subscribers: Vec<Arc<SubscriberState>>,
}
pub(crate) enum Resource {
    Prefix { prefix: Box<str> },
    Node(ResourceNode),
}

impl Resource {
    pub(crate) fn new(name: Box<str>) -> Self {
        if keyexpr::new(name.as_ref()).is_ok() {
            Self::for_keyexpr(unsafe { OwnedKeyExpr::from_boxed_string_unchecked(name) })
        } else {
            Self::Prefix { prefix: name }
        }
    }
    pub(crate) fn for_keyexpr(key_expr: OwnedKeyExpr) -> Self {
        Self::Node(ResourceNode {
            key_expr,
            subscribers: Vec::new(),
        })
    }
    pub(crate) fn name(&self) -> &str {
        match self {
            Resource::Prefix { prefix } => prefix.as_ref(),
            Resource::Node(ResourceNode { key_expr, .. }) => key_expr.as_str(),
        }
    }
    pub(crate) fn as_node_mut(&mut self) -> Option<&mut ResourceNode> {
        match self {
            Resource::Prefix { .. } => None,
            Resource::Node(node) => Some(node),
        }
    }
}

#[derive(Clone)]
pub(crate) enum SessionRef<'a> {
    Borrow(&'a Session),
    Shared(Arc<Session>),
}

impl Deref for SessionRef<'_> {
    type Target = Session;

    fn deref(&self) -> &Self::Target {
        match self {
            SessionRef::Borrow(b) => b,
            SessionRef::Shared(s) => s,
        }
    }
}

impl fmt::Debug for SessionRef<'_> {
    fn fmt(&self, f: &mut fmt::Formatter<'_>) -> fmt::Result {
        match self {
            SessionRef::Borrow(b) => Session::fmt(b, f),
            SessionRef::Shared(s) => Session::fmt(s, f),
        }
    }
}

/// A trait implemented by types that can be undeclared.
pub trait Undeclarable<S, O, T = ZResult<()>>
where
    O: Resolve<T> + Send,
{
    fn undeclare_inner(self, session: S) -> O;
}

impl<'a, O, T, G> Undeclarable<&'a Session, O, T> for G
where
    O: Resolve<T> + Send,
    G: Undeclarable<(), O, T>,
{
    fn undeclare_inner(self, _: &'a Session) -> O {
        self.undeclare_inner(())
    }
}

/// A zenoh session.
///
pub struct Session {
    pub(crate) runtime: Runtime,
    pub(crate) state: Arc<RwLock<SessionState>>,
    pub(crate) id: u16,
    pub(crate) alive: bool,
}

static SESSION_ID_COUNTER: AtomicU16 = AtomicU16::new(0);
impl Session {
    pub(crate) fn init(
        runtime: Runtime,
        aggregated_subscribers: Vec<OwnedKeyExpr>,
        aggregated_publishers: Vec<OwnedKeyExpr>,
    ) -> impl Resolve<Session> {
        ResolveClosure::new(move || {
            let router = runtime.router.clone();
            let state = Arc::new(RwLock::new(SessionState::new(
                aggregated_subscribers,
                aggregated_publishers,
            )));
            let session = Session {
                runtime,
                state: state.clone(),
                id: SESSION_ID_COUNTER.fetch_add(1, Ordering::SeqCst),
                alive: true,
            };
            let primitives = Some(router.new_primitives(Arc::new(session.clone())));
            zwrite!(state).primitives = primitives;
            session
        })
    }

    /// Consumes the given `Session`, returning a thread-safe reference-counting
    /// pointer to it (`Arc<Session>`). This is equivalent to `Arc::new(session)`.
    ///
    /// This is useful to share ownership of the `Session` between several threads
    /// and tasks. It also alows to create [`Subscriber`](Subscriber) and
    /// [`Queryable`](Queryable) with static lifetime that can be moved to several
    /// threads and tasks
    ///
    /// Note: the given zenoh `Session` will be closed when the last reference to
    /// it is dropped.
    ///
    /// # Examples
    /// ```no_run
    /// # async_std::task::block_on(async {
    /// use zenoh::prelude::r#async::*;
    ///
    /// let session = zenoh::open(config::peer()).res().await.unwrap().into_arc();
    /// let subscriber = session.declare_subscriber("key/expression")
    ///     .res()
    ///     .await
    ///     .unwrap();
    /// async_std::task::spawn(async move {
    ///     while let Ok(sample) = subscriber.recv_async().await {
    ///         println!("Received : {:?}", sample);
    ///     }
    /// }).await;
    /// # })
    /// ```
    pub fn into_arc(self) -> Arc<Self> {
        Arc::new(self)
    }

    /// Consumes and leaks the given `Session`, returning a `'static` mutable
    /// reference to it. The given `Session` will live  for the remainder of
    /// the program's life. Dropping the returned reference will cause a memory
    /// leak.
    ///
    /// This is useful to move entities (like [`Subscriber`](Subscriber)) which
    /// lifetimes are bound to the session lifetime in several threads or tasks.
    ///
    /// Note: the given zenoh `Session` cannot be closed any more. At process
    /// termination the zenoh session will terminate abruptly. If possible prefer
    /// using [`Session::into_arc()`](Session::into_arc).
    ///
    /// # Examples
    /// ```no_run
    /// # async_std::task::block_on(async {
    /// use zenoh::prelude::r#async::*;
    /// use zenoh::Session;
    ///
    /// let session = Session::leak(zenoh::open(config::peer()).res().await.unwrap());
    /// let subscriber = session.declare_subscriber("key/expression").res().await.unwrap();
    /// async_std::task::spawn(async move {
    ///     while let Ok(sample) = subscriber.recv_async().await {
    ///         println!("Received : {:?}", sample);
    ///     }
    /// }).await;
    /// # })
    /// ```
    pub fn leak(s: Self) -> &'static mut Self {
        Box::leak(Box::new(s))
    }

    /// Returns the identifier of the current session. `zid()` is a convenient shortcut.
    /// See [`Session::info()`](`Session::info()`) and [`SessionInfo::zid()`](`SessionInfo::zid()`) for more details.
    pub fn zid(&self) -> ZenohId {
        self.info().zid().res_sync()
    }

    pub fn hlc(&self) -> Option<&HLC> {
        self.runtime.hlc.as_ref().map(Arc::as_ref)
    }

    /// Close the zenoh [`Session`](Session).
    ///
    /// Sessions are automatically closed when dropped, but you may want to use this function to handle errors or
    /// close the Session asynchronously.
    ///
    /// # Examples
    /// ```
    /// # async_std::task::block_on(async {
    /// use zenoh::prelude::r#async::*;
    ///
    /// let session = zenoh::open(config::peer()).res().await.unwrap();
    /// session.close().res().await.unwrap();
    /// # })
    /// ```
    pub fn close(self) -> impl Resolve<ZResult<()>> {
        ResolveFuture::new(async move {
            trace!("close()");
            self.runtime.close().await?;

            let primitives = zwrite!(self.state).primitives.as_ref().unwrap().clone();
            primitives.send_close();

            Ok(())
        })
    }

    pub fn undeclare<'a, T, O>(&'a self, decl: T) -> O
    where
        O: Resolve<ZResult<()>>,
        T: Undeclarable<&'a Self, O, ZResult<()>>,
    {
        Undeclarable::undeclare_inner(decl, self)
    }

    /// Get the current configuration of the zenoh [`Session`](Session).
    ///
    /// The returned configuration [`Notifier`](Notifier) can be used to read the current
    /// zenoh configuration through the `get` function or
    /// modify the zenoh configuration through the `insert`,
    /// or `insert_json5` funtion.
    ///
    /// # Examples
    /// ### Read current zenoh configuration
    /// ```
    /// # async_std::task::block_on(async {
    /// use zenoh::prelude::r#async::*;
    ///
    /// let session = zenoh::open(config::peer()).res().await.unwrap();
    /// let peers = session.config().get("connect/endpoints").unwrap();
    /// # })
    /// ```
    ///
    /// ### Modify current zenoh configuration
    /// ```
    /// # async_std::task::block_on(async {
    /// use zenoh::prelude::r#async::*;
    ///
    /// let session = zenoh::open(config::peer()).res().await.unwrap();
    /// let _ = session.config().insert_json5("connect/endpoints", r#"["tcp/127.0.0.1/7447"]"#);
    /// # })
    /// ```
    pub fn config(&self) -> &Notifier<Config> {
        &self.runtime.config
    }

    /// Get informations about the zenoh [`Session`](Session).
    ///
    /// # Examples
    /// ```
    /// # async_std::task::block_on(async {
    /// use zenoh::prelude::r#async::*;
    ///
    /// let session = zenoh::open(config::peer()).res().await.unwrap();
    /// let info = session.info();
    /// # })
    /// ```
    pub fn info(&self) -> SessionInfo {
        SessionInfo {
            session: SessionRef::Borrow(self),
        }
    }

    /// Create a [`Subscriber`](Subscriber) for the given key expression.
    ///
    /// # Arguments
    ///
    /// * `key_expr` - The key expression to subscribe to
    ///
    /// # Examples
    /// ```no_run
    /// # async_std::task::block_on(async {
    /// use zenoh::prelude::r#async::*;
    ///
    /// let session = zenoh::open(config::peer()).res().await.unwrap();
    /// let subscriber = session.declare_subscriber("key/expression").res().await.unwrap();
    /// while let Ok(sample) = subscriber.recv_async().await {
    ///     println!("Received : {:?}", sample);
    /// }
    /// # })
    /// ```
    pub fn declare_subscriber<'a, 'b, TryIntoKeyExpr>(
        &'a self,
        key_expr: TryIntoKeyExpr,
    ) -> SubscriberBuilder<'a, 'b, PushMode, DefaultHandler>
    where
        TryIntoKeyExpr: TryInto<KeyExpr<'b>>,
        <TryIntoKeyExpr as TryInto<KeyExpr<'b>>>::Error: Into<zenoh_core::Error>,
    {
        SubscriberBuilder {
            session: SessionRef::Borrow(self),
            key_expr: TryIntoKeyExpr::try_into(key_expr).map_err(Into::into),
            reliability: Reliability::default(),
            mode: PushMode,
            origin: Locality::default(),
            handler: DefaultHandler,
        }
    }

    /// Create a [`Queryable`](Queryable) for the given key expression.
    ///
    /// # Arguments
    ///
    /// * `key_expr` - The key expression matching the queries the
    /// [`Queryable`](Queryable) will reply to
    ///
    /// # Examples
    /// ```no_run
    /// # async_std::task::block_on(async {
    /// use zenoh::prelude::r#async::*;
    ///
    /// let session = zenoh::open(config::peer()).res().await.unwrap();
    /// let queryable = session.declare_queryable("key/expression").res().await.unwrap();
    /// while let Ok(query) = queryable.recv_async().await {
    ///     query.reply(Ok(Sample::try_from(
    ///         "key/expression",
    ///         "value",
    ///     ).unwrap())).res().await.unwrap();
    /// }
    /// # })
    /// ```
    pub fn declare_queryable<'a, 'b, TryIntoKeyExpr>(
        &'a self,
        key_expr: TryIntoKeyExpr,
    ) -> QueryableBuilder<'a, 'b, DefaultHandler>
    where
        TryIntoKeyExpr: TryInto<KeyExpr<'b>>,
        <TryIntoKeyExpr as TryInto<KeyExpr<'b>>>::Error: Into<zenoh_core::Error>,
    {
        QueryableBuilder {
            session: SessionRef::Borrow(self),
            key_expr: key_expr.try_into().map_err(Into::into),
            complete: true,
            origin: Locality::default(),
            handler: DefaultHandler,
        }
    }

    /// Create a [`Publisher`](crate::publication::Publisher) for the given key expression.
    ///
    /// # Arguments
    ///
    /// * `key_expr` - The key expression matching resources to write
    ///
    /// # Examples
    /// ```
    /// # async_std::task::block_on(async {
    /// use zenoh::prelude::r#async::*;
    ///
    /// let session = zenoh::open(config::peer()).res().await.unwrap();
    /// let publisher = session.declare_publisher("key/expression")
    ///     .res()
    ///     .await
    ///     .unwrap();
    /// publisher.put("value").res().await.unwrap();
    /// # })
    /// ```
    pub fn declare_publisher<'a, 'b, TryIntoKeyExpr>(
        &'a self,
        key_expr: TryIntoKeyExpr,
    ) -> PublisherBuilder<'a, 'b>
    where
        TryIntoKeyExpr: TryInto<KeyExpr<'b>>,
        <TryIntoKeyExpr as TryInto<KeyExpr<'b>>>::Error: Into<zenoh_core::Error>,
    {
        PublisherBuilder {
            session: SessionRef::Borrow(self),
            key_expr: key_expr.try_into().map_err(Into::into),
            congestion_control: CongestionControl::default(),
            priority: Priority::default(),
            destination: Locality::default(),
        }
    }

    /// Informs Zenoh that you intend to use `key_expr` multiple times and that it should optimize its transmission.
    ///
    /// The returned `KeyExpr`'s internal structure may differ from what you would have obtained through a simple
    /// `key_expr.try_into()`, to save time on detecting the optimizations that have been associated with it.
    ///
    /// # Examples
    /// ```
    /// # async_std::task::block_on(async {
    /// use zenoh::prelude::r#async::*;
    ///
    /// let session = zenoh::open(config::peer()).res().await.unwrap();
    /// let key_expr = session.declare_keyexpr("key/expression").res().await.unwrap();
    /// # })
    /// ```
    pub fn declare_keyexpr<'a, 'b: 'a, TryIntoKeyExpr>(
        &'a self,
        key_expr: TryIntoKeyExpr,
    ) -> impl Resolve<ZResult<KeyExpr<'b>>> + 'a
    where
        TryIntoKeyExpr: TryInto<KeyExpr<'b>>,
        <TryIntoKeyExpr as TryInto<KeyExpr<'b>>>::Error: Into<zenoh_core::Error>,
    {
        let key_expr: ZResult<KeyExpr> = key_expr.try_into().map_err(Into::into);
        self._declare_keyexpr(key_expr)
    }

    fn _declare_keyexpr<'a, 'b: 'a>(
        &'a self,
        key_expr: ZResult<KeyExpr<'b>>,
    ) -> impl Resolve<ZResult<KeyExpr<'b>>> + 'a {
        let sid = self.id;
        ResolveClosure::new(move || {
            let key_expr: KeyExpr = key_expr?;
            let prefix_len = key_expr.len() as u32;
            let expr_id = self.declare_prefix(key_expr.as_str()).res_sync();
            let key_expr = match key_expr.0 {
                KeyExprInner::Borrowed(key_expr) | KeyExprInner::BorrowedWire { key_expr, .. } => {
                    KeyExpr(KeyExprInner::BorrowedWire {
                        key_expr,
                        expr_id,
                        prefix_len,
                        session_id: sid,
                    })
                }
                KeyExprInner::Owned(key_expr) | KeyExprInner::Wire { key_expr, .. } => {
                    KeyExpr(KeyExprInner::Wire {
                        key_expr,
                        expr_id,
                        prefix_len,
                        session_id: sid,
                    })
                }
            };
            Ok(key_expr)
        })
    }

    /// Put data.
    ///
    /// # Arguments
    ///
    /// * `key_expr` - Key expression matching the resources to put
    /// * `value` - The value to put
    ///
    /// # Examples
    /// ```
    /// # async_std::task::block_on(async {
    /// use zenoh::prelude::r#async::*;
    ///
    /// let session = zenoh::open(config::peer()).res().await.unwrap();
    /// session
    ///     .put("key/expression", "value")
    ///     .encoding(KnownEncoding::TextPlain)
    ///     .res()
    ///     .await
    ///     .unwrap();
    /// # })
    /// ```
    #[inline]
    pub fn put<'a, 'b: 'a, TryIntoKeyExpr, IntoValue>(
        &'a self,
        key_expr: TryIntoKeyExpr,
        value: IntoValue,
    ) -> PutBuilder<'a, 'b>
    where
        TryIntoKeyExpr: TryInto<KeyExpr<'b>>,
        <TryIntoKeyExpr as TryInto<KeyExpr<'b>>>::Error: Into<zenoh_core::Error>,
        IntoValue: Into<Value>,
    {
        PutBuilder {
            publisher: self.declare_publisher(key_expr),
            value: value.into(),
            kind: SampleKind::Put,
        }
    }

    /// Delete data.
    ///
    /// # Arguments
    ///
    /// * `key_expr` - Key expression matching the resources to delete
    ///
    /// # Examples
    /// ```
    /// # async_std::task::block_on(async {
    /// use zenoh::prelude::r#async::*;
    ///
    /// let session = zenoh::open(config::peer()).res().await.unwrap();
    /// session.delete("key/expression").res().await.unwrap();
    /// # })
    /// ```
    #[inline]
    pub fn delete<'a, 'b: 'a, TryIntoKeyExpr>(
        &'a self,
        key_expr: TryIntoKeyExpr,
    ) -> DeleteBuilder<'a, 'b>
    where
        TryIntoKeyExpr: TryInto<KeyExpr<'b>>,
        <TryIntoKeyExpr as TryInto<KeyExpr<'b>>>::Error: Into<zenoh_core::Error>,
    {
        PutBuilder {
            publisher: self.declare_publisher(key_expr),
            value: Value::empty(),
            kind: SampleKind::Delete,
        }
    }
    /// Query data from the matching queryables in the system.
    ///
    /// Unless explicitly requested via [`GetBuilder::accept_replies`], replies are guaranteed to have
    /// key expressions that match the requested `selector`.
    ///
    /// # Arguments
    ///
    /// * `selector` - The selection of resources to query
    ///
    /// # Examples
    /// ```
    /// # async_std::task::block_on(async {
    /// use zenoh::prelude::r#async::*;
    ///
    /// let session = zenoh::open(config::peer()).res().await.unwrap();
    /// let replies = session.get("key/expression").res().await.unwrap();
    /// while let Ok(reply) = replies.recv_async().await {
    ///     println!(">> Received {:?}", reply.sample);
    /// }
    /// # })
    /// ```
    pub fn get<'a, 'b: 'a, IntoSelector>(
        &'a self,
        selector: IntoSelector,
    ) -> GetBuilder<'a, 'b, DefaultHandler>
    where
        IntoSelector: TryInto<Selector<'b>>,
        <IntoSelector as TryInto<Selector<'b>>>::Error: Into<zenoh_core::Error>,
    {
        let selector = selector.try_into().map_err(Into::into);
        GetBuilder {
            session: self,
            selector,
            target: QueryTarget::default(),
            consolidation: QueryConsolidation::default(),
            destination: Locality::default(),
            timeout: Duration::from_secs(10),
            value: None,
            handler: DefaultHandler,
        }
    }
}

impl Session {
    pub(crate) fn clone(&self) -> Self {
        Session {
            runtime: self.runtime.clone(),
            state: self.state.clone(),
            id: self.id,
            alive: false,
        }
    }

    #[allow(clippy::new_ret_no_self)]
    pub(super) fn new(config: Config) -> impl Resolve<ZResult<Session>> + Send {
        ResolveFuture::new(async move {
            log::debug!("Config: {:?}", &config);
            let aggregated_subscribers = config.aggregation().subscribers().clone();
            let aggregated_publishers = config.aggregation().publishers().clone();
            match Runtime::new(config).await {
                Ok(runtime) => {
                    let session =
                        Self::init(runtime, aggregated_subscribers, aggregated_publishers)
                            .res_async()
                            .await;
                    // Workaround for the declare_and_shoot problem
                    task::sleep(Duration::from_millis(*API_OPEN_SESSION_DELAY)).await;
                    Ok(session)
                }
                Err(err) => Err(err),
            }
        })
    }

    pub(crate) fn declare_prefix<'a>(&'a self, prefix: &'a str) -> impl Resolve<u64> + Send + 'a {
        ResolveClosure::new(move || {
            trace!("declare_prefix({:?})", prefix);
            let mut state = zwrite!(self.state);
            match state
                .local_resources
                .iter()
                .find(|(_expr_id, res)| res.name() == prefix)
            {
                Some((expr_id, _res)) => *expr_id,
                None => {
                    let expr_id = state.expr_id_counter.fetch_add(1, Ordering::SeqCst) as ZInt;
                    let mut res = Resource::new(Box::from(prefix));
                    if let Resource::Node(ResourceNode {
                        key_expr,
                        subscribers,
                        ..
                    }) = &mut res
                    {
                        for sub in state.subscribers.values() {
                            if key_expr.intersects(&sub.key_expr) {
                                subscribers.push(sub.clone());
                            }
                        }
                    }
                    state.local_resources.insert(expr_id, res);
                    let primitives = state.primitives.as_ref().unwrap().clone();
                    drop(state);
                    primitives.decl_resource(
                        expr_id,
                        &WireExpr {
                            scope: 0,
                            suffix: std::borrow::Cow::Borrowed(prefix),
                        },
                    );
                    expr_id
                }
            }
        })
    }

    /// Declare a publication for the given key expression.
    ///
    /// Puts that match the given key expression will only be sent on the network
    /// if matching subscribers exist in the system.
    ///
    /// # Arguments
    ///
    /// * `key_expr` - The key expression to publish
    pub(crate) fn declare_publication_intent<'a>(
        &'a self,
        key_expr: KeyExpr<'a>,
    ) -> impl Resolve<Result<(), std::convert::Infallible>> + Send + 'a {
        ResolveClosure::new(move || {
            log::trace!("declare_publication({:?})", key_expr);
            let mut state = zwrite!(self.state);
            if !state.publications.iter().any(|p| **p == **key_expr) {
                let declared_pub = if let Some(join_pub) = state
                    .aggregated_publishers
                    .iter()
                    .find(|s| s.includes(&key_expr))
                {
                    let joined_pub = state.publications.iter().any(|p| join_pub.includes(p));
                    (!joined_pub).then(|| join_pub.clone().into())
                } else {
                    Some(key_expr.clone())
                };
                state.publications.push(key_expr.into());

                if let Some(res) = declared_pub {
                    let primitives = state.primitives.as_ref().unwrap().clone();
                    drop(state);
                    primitives.decl_publisher(&res.to_wire(self), None);
                }
            }
            Ok(())
        })
    }

    /// Undeclare a publication previously declared
    /// with [`declare_publication`](Session::declare_publication).
    ///
    /// # Arguments
    ///
    /// * `key_expr` - The key expression of the publication to undeclarte
    pub(crate) fn undeclare_publication_intent<'a>(
        &'a self,
        key_expr: KeyExpr<'a>,
    ) -> impl Resolve<ZResult<()>> + 'a {
        ResolveClosure::new(move || {
            let mut state = zwrite!(self.state);
            if let Some(idx) = state.publications.iter().position(|p| **p == *key_expr) {
                trace!("undeclare_publication({:?})", key_expr);
                state.publications.remove(idx);
                match state
                    .aggregated_publishers
                    .iter()
                    .find(|s| s.includes(&key_expr))
                {
                    Some(join_pub) => {
                        let joined_pub = state.publications.iter().any(|p| join_pub.includes(p));
                        if !joined_pub {
                            let primitives = state.primitives.as_ref().unwrap().clone();
                            let key_expr = WireExpr::from(join_pub).to_owned();
                            drop(state);
                            primitives.forget_publisher(&key_expr, None);
                        }
                    }
                    None => {
                        let primitives = state.primitives.as_ref().unwrap().clone();
                        drop(state);
                        primitives.forget_publisher(&key_expr.to_wire(self), None);
                    }
                };
            } else {
                bail!("Unable to find publication")
            }
            Ok(())
        })
    }

    pub(crate) fn declare_subscriber_inner(
        &self,
        key_expr: &KeyExpr,
        origin: Locality,
        callback: Callback<'static, Sample>,
        info: &SubInfo,
    ) -> ZResult<Arc<SubscriberState>> {
        let mut state = zwrite!(self.state);
        log::trace!("subscribe({:?})", key_expr);
        let id = state.decl_id_counter.fetch_add(1, Ordering::SeqCst);
        let sub_state = Arc::new(SubscriberState {
            id,
            key_expr: key_expr.clone().into_owned(),
            origin,
            callback,
        });

        let declared_sub = (origin != Locality::SessionLocal)
            .then(|| {
                match state
                .aggregated_subscribers // TODO: can this be an OwnedKeyExpr?
                .iter()
                .find(|s| s.includes( key_expr))
                {
                    Some(join_sub) => {
                        let joined_sub = state.subscribers.values().any(|s| {
                            s.origin != Locality::SessionLocal && join_sub.includes(&s.key_expr)
                        });
                        (!joined_sub).then(|| join_sub.clone().into())
                    }
                    None => {
                        let twin_sub = state
                            .subscribers
                            .values()
                            .any(|s| s.origin != Locality::SessionLocal && s.key_expr == *key_expr);
                        (!twin_sub).then(|| key_expr.clone())
                    }
                }
            })
            .flatten();

        state.subscribers.insert(sub_state.id, sub_state.clone());
        for res in state
            .local_resources
            .values_mut()
            .filter_map(Resource::as_node_mut)
        {
            if key_expr.intersects(&res.key_expr) {
                res.subscribers.push(sub_state.clone());
            }
        }
        for res in state
            .remote_resources
            .values_mut()
            .filter_map(Resource::as_node_mut)
        {
            if key_expr.intersects(&res.key_expr) {
                res.subscribers.push(sub_state.clone());
            }
        }

        if let Some(key_expr) = declared_sub {
            let primitives = state.primitives.as_ref().unwrap().clone();
            drop(state);

            // If key_expr is a pure Expr, remap it to optimal Rid or RidWithSuffix
            let key_expr = if !key_expr.is_optimized(self) {
                match key_expr.as_str().find('*') {
                    Some(0) => key_expr.to_wire(self),
                    Some(pos) => {
                        let expr_id = self.declare_prefix(&key_expr.as_str()[..pos]).res_sync();
                        WireExpr {
                            scope: expr_id,
                            suffix: std::borrow::Cow::Borrowed(&key_expr.as_str()[pos..]),
                        }
                    }
                    None => {
                        let expr_id = self.declare_prefix(key_expr.as_str()).res_sync();
                        WireExpr {
                            scope: expr_id,
                            suffix: std::borrow::Cow::Borrowed(""),
                        }
                    }
                }
            } else {
                key_expr.to_wire(self)
            };

            primitives.decl_subscriber(&key_expr, info, None);
        }

        Ok(sub_state)
    }

    pub(crate) fn unsubscribe(&self, sid: usize) -> ZResult<()> {
        let mut state = zwrite!(self.state);
        if let Some(sub_state) = state.subscribers.remove(&sid) {
            trace!("unsubscribe({:?})", sub_state);
            for res in state
                .local_resources
                .values_mut()
                .filter_map(Resource::as_node_mut)
            {
                res.subscribers.retain(|sub| sub.id != sub_state.id);
            }
            for res in state
                .remote_resources
                .values_mut()
                .filter_map(Resource::as_node_mut)
            {
                res.subscribers.retain(|sub| sub.id != sub_state.id);
            }

            if sub_state.origin != Locality::SessionLocal {
                // Note: there might be several Subscribers on the same KeyExpr.
                // Before calling forget_subscriber(key_expr), check if this was the last one.
                let key_expr = &sub_state.key_expr;
                match state
                    .aggregated_subscribers
                    .iter()
                    .find(|s| s.includes(key_expr))
                {
                    Some(join_sub) => {
                        let joined_sub = state.subscribers.values().any(|s| {
                            s.origin != Locality::SessionLocal && join_sub.includes(&s.key_expr)
                        });
                        if !joined_sub {
                            let primitives = state.primitives.as_ref().unwrap().clone();
                            let key_expr = WireExpr::from(join_sub).to_owned();
                            drop(state);
                            primitives.forget_subscriber(&key_expr, None);
                        }
                    }
                    None => {
                        let twin_sub = state
                            .subscribers
                            .values()
                            .any(|s| s.origin != Locality::SessionLocal && s.key_expr == *key_expr);
                        if !twin_sub {
                            let primitives = state.primitives.as_ref().unwrap().clone();
                            drop(state);
                            primitives.forget_subscriber(&key_expr.to_wire(self), None);
                        }
                    }
                };
            }
            Ok(())
        } else {
            Err(zerror!("Unable to find subscriber").into())
        }
    }

    pub(crate) fn declare_queryable_inner(
        &self,
        key_expr: &WireExpr,
        complete: bool,
        origin: Locality,
        callback: Callback<'static, Query>,
    ) -> ZResult<Arc<QueryableState>> {
        let mut state = zwrite!(self.state);
        log::trace!("queryable({:?})", key_expr);
        let id = state.decl_id_counter.fetch_add(1, Ordering::SeqCst);
        let qable_state = Arc::new(QueryableState {
            id,
            key_expr: key_expr.to_owned(),
            complete,
            origin,
            callback,
        });
        #[cfg(feature = "complete_n")]
        {
            state.queryables.insert(id, qable_state.clone());

            if origin != Locality::SessionLocal && complete {
                let primitives = state.primitives.as_ref().unwrap().clone();
                let complete = Session::complete_twin_qabls(&state, key_expr);
                drop(state);
                let qabl_info = QueryableInfo {
                    complete,
                    distance: 0,
                };
                primitives.decl_queryable(key_expr, &qabl_info, None);
            }
        }
        #[cfg(not(feature = "complete_n"))]
        {
            let twin_qabl = Session::twin_qabl(&state, key_expr);
            let complete_twin_qabl = twin_qabl && Session::complete_twin_qabl(&state, key_expr);

            state.queryables.insert(id, qable_state.clone());

            if origin != Locality::SessionLocal && (!twin_qabl || (!complete_twin_qabl && complete))
            {
                let primitives = state.primitives.as_ref().unwrap().clone();
                let complete = u64::from(!complete_twin_qabl && complete);
                drop(state);
                let qabl_info = QueryableInfo {
                    complete,
                    distance: 0,
                };
                primitives.decl_queryable(key_expr, &qabl_info, None);
            }
        }
        Ok(qable_state)
    }

    pub(crate) fn twin_qabl(state: &SessionState, key: &WireExpr) -> bool {
        state.queryables.values().any(|q| {
            q.origin != Locality::SessionLocal
                && state.local_wireexpr_to_expr(&q.key_expr).unwrap()
                    == state.local_wireexpr_to_expr(key).unwrap()
        })
    }

    #[cfg(not(feature = "complete_n"))]
    pub(crate) fn complete_twin_qabl(state: &SessionState, key: &WireExpr) -> bool {
        state.queryables.values().any(|q| {
            q.origin != Locality::SessionLocal
                && q.complete
                && state.local_wireexpr_to_expr(&q.key_expr).unwrap()
                    == state.local_wireexpr_to_expr(key).unwrap()
        })
    }

    #[cfg(feature = "complete_n")]
    pub(crate) fn complete_twin_qabls(state: &SessionState, key: &WireExpr) -> ZInt {
        state
            .queryables
            .values()
            .filter(|q| {
                q.origin != Locality::SessionLocal
                    && q.complete
                    && state.local_wireexpr_to_expr(&q.key_expr).unwrap()
                        == state.local_wireexpr_to_expr(key).unwrap()
            })
            .count() as ZInt
    }
    pub(crate) fn close_queryable(&self, qid: usize) -> ZResult<()> {
        let mut state = zwrite!(self.state);
        if let Some(qable_state) = state.queryables.remove(&qid) {
            trace!("close_queryable({:?})", qable_state);
            if qable_state.origin != Locality::SessionLocal {
                let primitives = state.primitives.as_ref().unwrap().clone();
                if Session::twin_qabl(&state, &qable_state.key_expr) {
                    // There still exist Queryables on the same KeyExpr.
                    if qable_state.complete {
                        #[cfg(feature = "complete_n")]
                        {
                            let complete =
                                Session::complete_twin_qabls(&state, &qable_state.key_expr);
                            drop(state);
                            let qabl_info = QueryableInfo {
                                complete,
                                distance: 0,
                            };
                            primitives.decl_queryable(&qable_state.key_expr, &qabl_info, None);
                        }
                        #[cfg(not(feature = "complete_n"))]
                        {
                            if !Session::complete_twin_qabl(&state, &qable_state.key_expr) {
                                drop(state);
                                let qabl_info = QueryableInfo {
                                    complete: 0,
                                    distance: 0,
                                };
                                primitives.decl_queryable(&qable_state.key_expr, &qabl_info, None);
                            }
                        }
                    }
                } else {
                    // There are no more Queryables on the same KeyExpr.
                    drop(state);
                    primitives.forget_queryable(&qable_state.key_expr, None);
                }
            }
            Ok(())
        } else {
            Err(zerror!("Unable to find queryable").into())
        }
    }
    pub(crate) fn handle_data(
        &self,
        local: bool,
        key_expr: &WireExpr,
        info: Option<DataInfo>,
        payload: ZBuf,
    ) {
        let mut callbacks = SingleOrVec::default();
        let sample = {
            let state = zread!(self.state);
            let sample = if key_expr.suffix.is_empty() {
                match state.get_res(&key_expr.scope, local) {
                    Some(Resource::Node(res)) => {
                        for sub in &res.subscribers {
                            if sub.origin == Locality::Any
                                || (local == (sub.origin == Locality::SessionLocal))
                            {
                                callbacks.push(sub.callback.clone());
                            }
                        }
                        Sample::with_info(res.key_expr.clone().into(), payload, info)
                    }
                    Some(Resource::Prefix { prefix }) => {
                        log::error!(
                            "Received Data for `{}`, which isn't a key expression",
                            prefix
                        );
                        return;
                    }
                    None => {
                        log::error!("Received Data for unknown expr_id: {}", key_expr.scope);
                        return;
                    }
                }
            } else {
                match state.wireexpr_to_keyexpr(key_expr, local) {
                    Ok(key_expr) => {
                        for sub in state.subscribers.values() {
                            if (sub.origin == Locality::Any
                                || (local == (sub.origin == Locality::SessionLocal)))
                                && key_expr.intersects(&sub.key_expr)
                            {
                                callbacks.push(sub.callback.clone());
                            }
                        }
                        Sample::with_info(key_expr.clone().into_owned(), payload, info)
                    }
                    Err(err) => {
                        log::error!("Received Data for unkown key_expr: {}", err);
                        return;
                    }
                }
            };
            sample
        };
        let zenoh_collections::single_or_vec::IntoIter { drain, last } = callbacks.into_iter();
        for cb in drain {
            cb(sample.clone());
        }
        if let Some(cb) = last {
            cb(sample);
        }
    }

    pub(crate) fn pull<'a>(&'a self, key_expr: &'a KeyExpr) -> impl Resolve<ZResult<()>> + 'a {
        ResolveClosure::new(move || {
            trace!("pull({:?})", key_expr);
            let state = zread!(self.state);
            let primitives = state.primitives.as_ref().unwrap().clone();
            drop(state);
            primitives.send_pull(true, &key_expr.to_wire(self), 0, &None);
            Ok(())
        })
    }

    pub(crate) fn query(
        &self,
        selector: &Selector<'_>,
        target: QueryTarget,
        consolidation: QueryConsolidation,
        destination: Locality,
        timeout: Duration,
        value: Option<Value>,
        callback: Callback<'static, Reply>,
    ) -> ZResult<()> {
        log::trace!("get({}, {:?}, {:?})", selector, target, consolidation);
        let mut state = zwrite!(self.state);
        let consolidation = match consolidation.mode {
            Mode::Auto => {
                if selector.decode().any(|(k, _)| k.as_ref() == TIME_RANGE_KEY) {
                    ConsolidationMode::None
                } else {
                    ConsolidationMode::Latest
                }
            }
            Mode::Manual(mode) => mode,
        };
        let qid = state.qid_counter.fetch_add(1, Ordering::SeqCst);
        let nb_final = match destination {
            Locality::Any => 2,
            _ => 1,
        };
        let timeout = TimedEvent::once(
            Instant::now() + timeout,
            QueryTimeout {
                state: self.state.clone(),
                runtime: self.runtime.clone(),
                qid,
            },
        );
        state.timer.add(timeout);
        log::trace!("Register query {} (nb_final = {})", qid, nb_final);
        let wexpr = selector.key_expr.to_wire(self);
        state.queries.insert(
            qid,
            QueryState {
                nb_final,
                selector: selector.clone().into_owned(),
                reception_mode: consolidation,
                replies: (consolidation != ConsolidationMode::None).then(HashMap::new),
                callback,
            },
        );

        let primitives = state.primitives.as_ref().unwrap().clone();

        drop(state);
<<<<<<< HEAD
        primitives.send_query(
            &selector.key_expr.to_wire(self),
            selector.parameters(),
            qid,
            target,
            consolidation,
            value.as_ref().map(|v| {
                let mut data_info = DataInfo::new();
                data_info.encoding = Some(v.encoding.clone());
                QueryBody {
                    data_info,
                    payload: v.payload.clone(),
                }
            }),
            None,
        );
        self.handle_query(
            true,
            &wexpr,
            selector.parameters(),
            qid,
            target,
            consolidation,
            value.map(|v| {
                let mut data_info = DataInfo::new();
                data_info.encoding = Some(v.encoding);
                QueryBody {
                    data_info,
                    payload: v.payload,
                }
            }),
        );
=======
        if destination != Locality::SessionLocal {
            primitives.send_query(
                &selector.key_expr.to_wire(self),
                selector.parameters(),
                qid,
                target,
                consolidation,
                None,
            );
        }
        if destination != Locality::Remote {
            self.handle_query(
                true,
                &wexpr,
                selector.parameters(),
                qid,
                target,
                consolidation,
            );
        }
>>>>>>> 0fcd4627
        Ok(())
    }

    #[allow(clippy::too_many_arguments)]
    pub(crate) fn handle_query(
        &self,
        local: bool,
        key_expr: &WireExpr,
        parameters: &str,
        qid: ZInt,
        _target: QueryTarget,
        _consolidation: ConsolidationMode,
        body: Option<QueryBody>,
    ) {
        let (primitives, key_expr, senders) = {
            let state = zread!(self.state);
            match state.wireexpr_to_keyexpr(key_expr, local) {
                Ok(key_expr) => {
                    let senders = state
                        .queryables
                        .values()
                        .filter(
                            |queryable|
                                (queryable.origin == Locality::Any
                                    || (local == (queryable.origin == Locality::SessionLocal)))
                                &&
                                match state.local_wireexpr_to_expr(&queryable.key_expr) {
                                    Ok(qablname) => {
                                        qablname.intersects(&key_expr)
                                    }
                                    Err(err) => {
                                        error!(
                                            "{}. Internal error (queryable key_expr to key_expr failed).",
                                            err
                                        );
                                        false
                                    }
                                }
                        )
                        .map(|qable| qable.callback.clone())
                        .collect::<Vec<Arc<dyn Fn(Query) + Send + Sync>>>();
                    (
                        state.primitives.as_ref().unwrap().clone(),
                        key_expr.into_owned(),
                        senders,
                    )
                }
                Err(err) => {
                    error!("Received Query for unkown key_expr: {}", err);
                    return;
                }
            }
        };

        let parameters = parameters.to_owned();
        let (rep_sender, rep_receiver) = bounded(*API_REPLY_EMISSION_CHANNEL_SIZE);

        let zid = self.runtime.zid; // @TODO build/use prebuilt specific zid

        for req_sender in senders.iter() {
            req_sender(Query {
                key_expr: key_expr.clone().into_owned(),
                parameters: parameters.clone(),
                replies_sender: rep_sender.clone(),
                value: body.as_ref().map(|b| Value {
                    payload: b.payload.clone(),
                    encoding: b.data_info.encoding.as_ref().cloned().unwrap_or_default(),
                }),
            });
        }
        drop(rep_sender); // all senders need to be dropped for the channel to close

        // router is not re-entrant

        if local {
            let this = self.clone();
            task::spawn(async move {
                while let Some(sample) = rep_receiver.stream().next().await {
                    let (key_expr, payload, data_info) = sample.split();
                    this.send_reply_data(
                        qid,
                        zid,
                        key_expr.to_wire(&this).to_owned(),
                        Some(data_info),
                        payload,
                    );
                }
                this.send_reply_final(qid);
            });
        } else {
            let this = self.clone();
            task::spawn(async move {
                while let Some(sample) = rep_receiver.stream().next().await {
                    let (key_expr, payload, data_info) = sample.split();
                    primitives.send_reply_data(
                        qid,
                        zid,
                        key_expr.to_wire(&this).to_owned(),
                        Some(data_info),
                        payload,
                    );
                }
                primitives.send_reply_final(qid);
            });
        }
    }
}

impl SessionDeclarations for Arc<Session> {
    /// Create a [`Subscriber`](Subscriber) for the given key expression.
    ///
    /// # Arguments
    ///
    /// * `key_expr` - The resourkey expression to subscribe to
    ///
    /// # Examples
    /// ```no_run
    /// # async_std::task::block_on(async {
    /// use zenoh::prelude::r#async::*;
    ///
    /// let session = zenoh::open(config::peer()).res().await.unwrap().into_arc();
    /// let subscriber = session.declare_subscriber("key/expression")
    ///     .res()
    ///     .await
    ///     .unwrap();
    /// async_std::task::spawn(async move {
    ///     while let Ok(sample) = subscriber.recv_async().await {
    ///         println!("Received : {:?}", sample);
    ///     }
    /// }).await;
    /// # })
    /// ```
    fn declare_subscriber<'b, TryIntoKeyExpr>(
        &self,
        key_expr: TryIntoKeyExpr,
    ) -> SubscriberBuilder<'static, 'b, PushMode, DefaultHandler>
    where
        TryIntoKeyExpr: TryInto<KeyExpr<'b>>,
        <TryIntoKeyExpr as TryInto<KeyExpr<'b>>>::Error: Into<zenoh_core::Error>,
    {
        SubscriberBuilder {
            session: SessionRef::Shared(self.clone()),
            key_expr: key_expr.try_into().map_err(Into::into),
            reliability: Reliability::default(),
            mode: PushMode,
            origin: Locality::default(),
            handler: DefaultHandler,
        }
    }

    /// Create a [`Queryable`](Queryable) for the given key expression.
    ///
    /// # Arguments
    ///
    /// * `key_expr` - The key expression matching the queries the
    /// [`Queryable`](Queryable) will reply to
    ///
    /// # Examples
    /// ```no_run
    /// # async_std::task::block_on(async {
    /// use zenoh::prelude::r#async::*;
    ///
    /// let session = zenoh::open(config::peer()).res().await.unwrap().into_arc();
    /// let queryable = session.declare_queryable("key/expression")
    ///     .res()
    ///     .await
    ///     .unwrap();
    /// async_std::task::spawn(async move {
    ///     while let Ok(query) = queryable.recv_async().await {
    ///         query.reply(Ok(Sample::try_from(
    ///             "key/expression",
    ///             "value",
    ///         ).unwrap())).res().await.unwrap();
    ///     }
    /// }).await;
    /// # })
    /// ```
    fn declare_queryable<'b, TryIntoKeyExpr>(
        &self,
        key_expr: TryIntoKeyExpr,
    ) -> QueryableBuilder<'static, 'b, DefaultHandler>
    where
        TryIntoKeyExpr: TryInto<KeyExpr<'b>>,
        <TryIntoKeyExpr as TryInto<KeyExpr<'b>>>::Error: Into<zenoh_core::Error>,
    {
        QueryableBuilder {
            session: SessionRef::Shared(self.clone()),
            key_expr: key_expr.try_into().map_err(Into::into),
            complete: true,
            origin: Locality::default(),
            handler: DefaultHandler,
        }
    }

    /// Create a [`Publisher`](crate::publication::Publisher) for the given key expression.
    ///
    /// # Arguments
    ///
    /// * `key_expr` - The key expression matching resources to write
    ///
    /// # Examples
    /// ```
    /// # async_std::task::block_on(async {
    /// use zenoh::prelude::r#async::*;
    ///
    /// let session = zenoh::open(config::peer()).res().await.unwrap().into_arc();
    /// let publisher = session.declare_publisher("key/expression")
    ///     .res()
    ///     .await
    ///     .unwrap();
    /// publisher.put("value").res().await.unwrap();
    /// # })
    /// ```
    fn declare_publisher<'b, TryIntoKeyExpr>(
        &self,
        key_expr: TryIntoKeyExpr,
    ) -> PublisherBuilder<'static, 'b>
    where
        TryIntoKeyExpr: TryInto<KeyExpr<'b>>,
        <TryIntoKeyExpr as TryInto<KeyExpr<'b>>>::Error: Into<zenoh_core::Error>,
    {
        PublisherBuilder {
            session: SessionRef::Shared(self.clone()),
            key_expr: key_expr.try_into().map_err(Into::into),
            congestion_control: CongestionControl::default(),
            priority: Priority::default(),
            destination: Locality::default(),
        }
    }
}

impl Primitives for Session {
    fn decl_resource(&self, expr_id: ZInt, wire_expr: &WireExpr) {
        trace!("recv Decl Resource {} {:?}", expr_id, wire_expr);
        let state = &mut zwrite!(self.state);
        match state.remote_key_to_expr(wire_expr) {
            Ok(key_expr) => {
                let mut subs = Vec::new();
                for sub in state.subscribers.values() {
                    if key_expr.intersects(&sub.key_expr) {
                        subs.push(sub.clone());
                    }
                }
                let res = Resource::Node(ResourceNode {
                    key_expr: key_expr.into(),
                    subscribers: subs,
                });

                state.remote_resources.insert(expr_id, res);
            }
            Err(e) => error!(
                "Received Resource for invalid wire_expr `{}`: {}",
                wire_expr, e
            ),
        }
    }

    fn forget_resource(&self, _expr_id: ZInt) {
        trace!("recv Forget Resource {}", _expr_id);
    }

    fn decl_publisher(&self, _key_expr: &WireExpr, _routing_context: Option<RoutingContext>) {
        trace!("recv Decl Publisher {:?}", _key_expr);
    }

    fn forget_publisher(&self, _key_expr: &WireExpr, _routing_context: Option<RoutingContext>) {
        trace!("recv Forget Publisher {:?}", _key_expr);
    }

    fn decl_subscriber(
        &self,
        _key_expr: &WireExpr,
        _sub_info: &SubInfo,
        _routing_context: Option<RoutingContext>,
    ) {
        trace!("recv Decl Subscriber {:?} , {:?}", _key_expr, _sub_info);
    }

    fn forget_subscriber(&self, _key_expr: &WireExpr, _routing_context: Option<RoutingContext>) {
        trace!("recv Forget Subscriber {:?}", _key_expr);
    }

    fn decl_queryable(
        &self,
        _key_expr: &WireExpr,
        _qabl_info: &QueryableInfo,
        _routing_context: Option<RoutingContext>,
    ) {
        trace!("recv Decl Queryable {:?}", _key_expr);
    }

    fn forget_queryable(&self, _key_expr: &WireExpr, _routing_context: Option<RoutingContext>) {
        trace!("recv Forget Queryable {:?}", _key_expr);
    }

    fn send_data(
        &self,
        key_expr: &WireExpr,
        payload: ZBuf,
        channel: Channel,
        congestion_control: CongestionControl,
        info: Option<DataInfo>,
        _routing_context: Option<RoutingContext>,
    ) {
        trace!(
            "recv Data {:?} {:?} {:?} {:?} {:?}",
            key_expr,
            payload,
            channel,
            congestion_control,
            info,
        );
        self.handle_data(false, key_expr, info, payload)
    }

    fn send_query(
        &self,
        key_expr: &WireExpr,
        parameters: &str,
        qid: ZInt,
        target: QueryTarget,
        consolidation: ConsolidationMode,
        body: Option<QueryBody>,
        _routing_context: Option<RoutingContext>,
    ) {
        trace!(
            "recv Query {:?} {:?} {:?} {:?}",
            key_expr,
            parameters,
            target,
            consolidation
        );
        self.handle_query(
            false,
            key_expr,
            parameters,
            qid,
            target,
            consolidation,
            body,
        )
    }

    fn send_reply_data(
        &self,
        qid: ZInt,
        replier_id: ZenohId,
        key_expr: WireExpr,
        data_info: Option<DataInfo>,
        payload: ZBuf,
    ) {
        trace!(
            "recv ReplyData {:?} {:?} {:?} {:?} {:?}",
            qid,
            replier_id,
            key_expr,
            data_info,
            payload
        );
        let mut state = zwrite!(self.state);
        let key_expr = match state.remote_key_to_expr(&key_expr) {
            Ok(key) => key.into_owned(),
            Err(e) => {
                error!("Received ReplyData for unkown key_expr: {}", e);
                return;
            }
        };
        match state.queries.get_mut(&qid) {
            Some(query) => {
                if !matches!(
                    query
                        .selector
                        .parameters()
                        .get_bools([crate::query::_REPLY_KEY_EXPR_ANY_SEL_PARAM]),
                    Ok([true])
                ) && !query.selector.key_expr.intersects(&key_expr)
                {
                    log::warn!(
                        "Received ReplyData for `{}` from `{:?}, which didn't match query `{}`: dropping ReplyData.",
                        key_expr,
                        replier_id,
                        query.selector
                    );
                    return;
                }
                let new_reply = Reply {
                    sample: Ok(Sample::with_info(key_expr.into_owned(), payload, data_info)),
                    replier_id,
                };
                let callback = match query.reception_mode {
                    ConsolidationMode::None => Some((query.callback.clone(), new_reply)),
                    ConsolidationMode::Monotonic => {
                        match query
                            .replies
                            .as_ref()
                            .unwrap()
                            .get(new_reply.sample.as_ref().unwrap().key_expr.as_keyexpr())
                        {
                            Some(reply) => {
                                if new_reply.sample.as_ref().unwrap().timestamp
                                    > reply.sample.as_ref().unwrap().timestamp
                                {
                                    query.replies.as_mut().unwrap().insert(
                                        new_reply.sample.as_ref().unwrap().key_expr.clone().into(),
                                        new_reply.clone(),
                                    );
                                    Some((query.callback.clone(), new_reply))
                                } else {
                                    None
                                }
                            }
                            None => {
                                query.replies.as_mut().unwrap().insert(
                                    new_reply.sample.as_ref().unwrap().key_expr.clone().into(),
                                    new_reply.clone(),
                                );
                                Some((query.callback.clone(), new_reply))
                            }
                        }
                    }
                    ConsolidationMode::Latest => {
                        match query
                            .replies
                            .as_ref()
                            .unwrap()
                            .get(new_reply.sample.as_ref().unwrap().key_expr.as_keyexpr())
                        {
                            Some(reply) => {
                                if new_reply.sample.as_ref().unwrap().timestamp
                                    > reply.sample.as_ref().unwrap().timestamp
                                {
                                    query.replies.as_mut().unwrap().insert(
                                        new_reply.sample.as_ref().unwrap().key_expr.clone().into(),
                                        new_reply,
                                    );
                                }
                            }
                            None => {
                                query.replies.as_mut().unwrap().insert(
                                    new_reply.sample.as_ref().unwrap().key_expr.clone().into(),
                                    new_reply,
                                );
                            }
                        };
                        None
                    }
                };
                std::mem::drop(state);
                if let Some((callback, new_reply)) = callback {
                    callback(new_reply);
                }
            }
            None => {
                log::warn!("Received ReplyData for unkown Query: {}", qid);
            }
        }
    }

    fn send_reply_final(&self, qid: ZInt) {
        trace!("recv ReplyFinal {:?}", qid);
        let mut state = zwrite!(self.state);
        match state.queries.get_mut(&qid) {
            Some(mut query) => {
                query.nb_final -= 1;
                if query.nb_final == 0 {
                    let query = state.queries.remove(&qid).unwrap();
                    std::mem::drop(state);
                    if query.reception_mode == ConsolidationMode::Latest {
                        for (_, reply) in query.replies.unwrap().into_iter() {
                            (query.callback)(reply);
                        }
                    }
                    trace!("Close query {}", qid);
                }
            }
            None => {
                warn!("Received ReplyFinal for unkown Query: {}", qid);
            }
        }
    }

    fn send_pull(
        &self,
        _is_final: bool,
        _key_expr: &WireExpr,
        _pull_id: ZInt,
        _max_samples: &Option<ZInt>,
    ) {
        trace!(
            "recv Pull {:?} {:?} {:?} {:?}",
            _is_final,
            _key_expr,
            _pull_id,
            _max_samples
        );
    }

    fn send_close(&self) {
        trace!("recv Close");
    }
}

impl Drop for Session {
    fn drop(&mut self) {
        if self.alive {
            let _ = self.clone().close().res_sync();
        }
    }
}

impl fmt::Debug for Session {
    fn fmt(&self, f: &mut fmt::Formatter) -> fmt::Result {
        f.debug_struct("Session").field("id", &self.zid()).finish()
    }
}

/// Functions to create zenoh entities with `'static` lifetime.
///
/// This trait contains functions to create zenoh entities like
/// [`Subscriber`](crate::subscriber::Subscriber), and
/// [`Queryable`](crate::queryable::Queryable) with a `'static` lifetime.
/// This is useful to move zenoh entities to several threads and tasks.
///
/// This trait is implemented for `Arc<Session>`.
///
/// # Examples
/// ```no_run
/// # async_std::task::block_on(async {
/// use zenoh::prelude::r#async::*;
///
/// let session = zenoh::open(config::peer()).res().await.unwrap().into_arc();
/// let subscriber = session.declare_subscriber("key/expression")
///     .res()
///     .await
///     .unwrap();
/// async_std::task::spawn(async move {
///     while let Ok(sample) = subscriber.recv_async().await {
///         println!("Received : {:?}", sample);
///     }
/// }).await;
/// # })
/// ```
pub trait SessionDeclarations {
    /// Create a [`Subscriber`](crate::subscriber::Subscriber) for the given key expression.
    ///
    /// # Arguments
    ///
    /// * `key_expr` - The resourkey expression to subscribe to
    ///
    /// # Examples
    /// ```no_run
    /// # async_std::task::block_on(async {
    /// use zenoh::prelude::r#async::*;
    ///
    /// let session = zenoh::open(config::peer()).res().await.unwrap().into_arc();
    /// let subscriber = session.declare_subscriber("key/expression")
    ///     .res()
    ///     .await
    ///     .unwrap();
    /// async_std::task::spawn(async move {
    ///     while let Ok(sample) = subscriber.recv_async().await {
    ///         println!("Received : {:?}", sample);
    ///     }
    /// }).await;
    /// # })
    /// ```
    fn declare_subscriber<'a, TryIntoKeyExpr>(
        &self,
        key_expr: TryIntoKeyExpr,
    ) -> SubscriberBuilder<'static, 'a, PushMode, DefaultHandler>
    where
        TryIntoKeyExpr: TryInto<KeyExpr<'a>>,
        <TryIntoKeyExpr as TryInto<KeyExpr<'a>>>::Error: Into<zenoh_core::Error>;

    /// Create a [`Queryable`](crate::queryable::Queryable) for the given key expression.
    ///
    /// # Arguments
    ///
    /// * `key_expr` - The key expression matching the queries the
    /// [`Queryable`](crate::queryable::Queryable) will reply to
    ///
    /// # Examples
    /// ```no_run
    /// # async_std::task::block_on(async {
    /// use zenoh::prelude::r#async::*;
    ///
    /// let session = zenoh::open(config::peer()).res().await.unwrap().into_arc();
    /// let queryable = session.declare_queryable("key/expression")
    ///     .res()
    ///     .await
    ///     .unwrap();
    /// async_std::task::spawn(async move {
    ///     while let Ok(query) = queryable.recv_async().await {
    ///         query.reply(Ok(Sample::try_from(
    ///             "key/expression",
    ///             "value",
    ///         ).unwrap())).res().await.unwrap();
    ///     }
    /// }).await;
    /// # })
    /// ```
    fn declare_queryable<'a, TryIntoKeyExpr>(
        &self,
        key_expr: TryIntoKeyExpr,
    ) -> QueryableBuilder<'static, 'a, DefaultHandler>
    where
        TryIntoKeyExpr: TryInto<KeyExpr<'a>>,
        <TryIntoKeyExpr as TryInto<KeyExpr<'a>>>::Error: Into<zenoh_core::Error>;

    /// Create a [`Publisher`](crate::publication::Publisher) for the given key expression.
    ///
    /// # Arguments
    ///
    /// * `key_expr` - The key expression matching resources to write
    ///
    /// # Examples
    /// ```
    /// # async_std::task::block_on(async {
    /// use zenoh::prelude::r#async::*;
    ///
    /// let session = zenoh::open(config::peer()).res().await.unwrap().into_arc();
    /// let publisher = session.declare_publisher("key/expression")
    ///     .res()
    ///     .await
    ///     .unwrap();
    /// publisher.put("value").res().await.unwrap();
    /// # })
    /// ```
    fn declare_publisher<'a, TryIntoKeyExpr>(
        &self,
        key_expr: TryIntoKeyExpr,
    ) -> PublisherBuilder<'static, 'a>
    where
        TryIntoKeyExpr: TryInto<KeyExpr<'a>>,
        <TryIntoKeyExpr as TryInto<KeyExpr<'a>>>::Error: Into<zenoh_core::Error>;
}<|MERGE_RESOLUTION|>--- conflicted
+++ resolved
@@ -1277,6 +1277,7 @@
         })
     }
 
+    #[allow(clippy::too_many_arguments)]
     pub(crate) fn query(
         &self,
         selector: &Selector<'_>,
@@ -1329,40 +1330,6 @@
         let primitives = state.primitives.as_ref().unwrap().clone();
 
         drop(state);
-<<<<<<< HEAD
-        primitives.send_query(
-            &selector.key_expr.to_wire(self),
-            selector.parameters(),
-            qid,
-            target,
-            consolidation,
-            value.as_ref().map(|v| {
-                let mut data_info = DataInfo::new();
-                data_info.encoding = Some(v.encoding.clone());
-                QueryBody {
-                    data_info,
-                    payload: v.payload.clone(),
-                }
-            }),
-            None,
-        );
-        self.handle_query(
-            true,
-            &wexpr,
-            selector.parameters(),
-            qid,
-            target,
-            consolidation,
-            value.map(|v| {
-                let mut data_info = DataInfo::new();
-                data_info.encoding = Some(v.encoding);
-                QueryBody {
-                    data_info,
-                    payload: v.payload,
-                }
-            }),
-        );
-=======
         if destination != Locality::SessionLocal {
             primitives.send_query(
                 &selector.key_expr.to_wire(self),
@@ -1370,6 +1337,14 @@
                 qid,
                 target,
                 consolidation,
+                value.as_ref().map(|v| {
+                    let mut data_info = DataInfo::new();
+                    data_info.encoding = Some(v.encoding.clone());
+                    QueryBody {
+                        data_info,
+                        payload: v.payload.clone(),
+                    }
+                }),
                 None,
             );
         }
@@ -1381,9 +1356,16 @@
                 qid,
                 target,
                 consolidation,
+                value.map(|v| {
+                    let mut data_info = DataInfo::new();
+                    data_info.encoding = Some(v.encoding);
+                    QueryBody {
+                        data_info,
+                        payload: v.payload,
+                    }
+                }),
             );
         }
->>>>>>> 0fcd4627
         Ok(())
     }
 
