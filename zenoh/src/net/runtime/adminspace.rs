//
// Copyright (c) 2023 ZettaScale Technology
//
// This program and the accompanying materials are made available under the
// terms of the Eclipse Public License 2.0 which is available at
// http://www.eclipse.org/legal/epl-2.0, or the Apache License, Version 2.0
// which is available at https://www.apache.org/licenses/LICENSE-2.0.
//
// SPDX-License-Identifier: EPL-2.0 OR Apache-2.0
//
// Contributors:
//   ZettaScale Zenoh Team, <zenoh@zettascale.tech>
use super::routing::dispatcher::face::Face;
use super::Runtime;
use crate::bytes::ZBytes;
use crate::encoding::Encoding;
use crate::key_expr::KeyExpr;
use crate::net::primitives::Primitives;
#[cfg(all(feature = "unstable", feature = "plugins"))]
use crate::plugins::sealed::{self as plugins};
use crate::prelude::sync::SyncResolve;
use crate::queryable::Query;
use crate::queryable::QueryInner;
use crate::sample::builder::ValueBuilderTrait;
use crate::value::Value;
use serde_json::json;
use std::collections::HashMap;
use std::convert::TryFrom;
use std::convert::TryInto;
use std::sync::Arc;
use std::sync::Mutex;
use tracing::{error, trace};
use zenoh_buffers::buffer::SplitBuffer;
use zenoh_config::{ConfigValidator, ValidatedMap, WhatAmI};
#[cfg(all(feature = "unstable", feature = "plugins"))]
use zenoh_plugin_trait::{PluginControl, PluginStatus};
<<<<<<< HEAD
use zenoh_protocol::network::declare::QueryableId;
use zenoh_protocol::network::Interest;
=======
#[cfg(all(feature = "unstable", feature = "plugins"))]
use zenoh_protocol::core::key_expr::keyexpr;
>>>>>>> 5ccf2da3
use zenoh_protocol::{
    core::{
        key_expr::{keyexpr, OwnedKeyExpr},
        ExprId, WireExpr, ZenohId, EMPTY_EXPR_ID,
    },
    network::{
        declare::{queryable::ext::QueryableInfoType, subscriber::ext::SubscriberInfo},
        ext, Declare, DeclareBody, DeclareQueryable, DeclareSubscriber, Push, Request, Response,
        ResponseFinal,
    },
    zenoh::{PushBody, RequestBody},
};
use zenoh_result::ZResult;
use zenoh_transport::unicast::TransportUnicast;

pub struct AdminContext {
    runtime: Runtime,
    zid_str: String,
    version: String,
    metadata: serde_json::Value,
}

type Handler = Arc<dyn Fn(&AdminContext, Query) + Send + Sync>;

pub struct AdminSpace {
    zid: ZenohId,
    queryable_id: QueryableId,
    primitives: Mutex<Option<Arc<Face>>>,
    mappings: Mutex<HashMap<ExprId, String>>,
    handlers: HashMap<OwnedKeyExpr, Handler>,
    context: Arc<AdminContext>,
}

#[cfg(all(feature = "unstable", feature = "plugins"))]
#[derive(Debug, Clone)]
enum PluginDiff {
    Delete(String),
    Start(crate::config::PluginLoad),
}

impl ConfigValidator for AdminSpace {
    fn check_config(
        &self,
        name: &str,
        path: &str,
        current: &serde_json::Map<String, serde_json::Value>,
        new: &serde_json::Map<String, serde_json::Value>,
    ) -> ZResult<Option<serde_json::Map<String, serde_json::Value>>> {
        #[cfg(all(feature = "unstable", feature = "plugins"))]
        {
            let plugins_mgr = self.context.runtime.plugins_manager();
            let Some(plugin) = plugins_mgr.started_plugin(name) else {
                tracing::warn!("Plugin `{}` is not started", name);
                // If plugin not started, just allow any config. The plugin `name` will be attempted to start with this config
                // on config comparison (see `PluginDiff`)
                return Ok(None);
            };
            plugin.instance().config_checker(path, current, new)
        }
        #[cfg(not(all(feature = "unstable", feature = "plugins")))]
        {
            let _ = (name, path, current, new);
            Ok(None)
        }
    }
}

impl AdminSpace {
    #[cfg(all(feature = "unstable", feature = "plugins"))]
    fn start_plugin(
        plugin_mgr: &mut plugins::PluginsManager,
        config: &crate::config::PluginLoad,
        start_args: &Runtime,
        required: bool,
    ) -> ZResult<()> {
        let name = &config.name;
        let declared = if let Some(declared) = plugin_mgr.plugin_mut(name) {
            tracing::warn!("Plugin `{}` was already declared", declared.name());
            declared
        } else if let Some(paths) = &config.paths {
            plugin_mgr.declare_dynamic_plugin_by_paths(name, paths, required)?
        } else {
            plugin_mgr.declare_dynamic_plugin_by_name(name, name, required)?
        };

        let loaded = if let Some(loaded) = declared.loaded_mut() {
            tracing::warn!(
                "Plugin `{}` was already loaded from {}",
                loaded.name(),
                loaded.path()
            );
            loaded
        } else {
            declared.load()?
        };

        if let Some(started) = loaded.started_mut() {
            tracing::warn!("Plugin `{}` was already started", started.name());
        } else {
            let started = loaded.start(start_args)?;
            tracing::info!(
                "Successfully started plugin `{}` from {}",
                started.name(),
                started.path()
            );
        };

        Ok(())
    }

    pub async fn start(runtime: &Runtime, version: String) {
        let zid_str = runtime.state.zid.to_string();
        let metadata = runtime.state.metadata.clone();
        let root_key: OwnedKeyExpr = format!("@/router/{zid_str}").try_into().unwrap();

        let mut handlers: HashMap<_, Handler> = HashMap::new();
        handlers.insert(root_key.clone(), Arc::new(router_data));
        handlers.insert(
            format!("@/router/{zid_str}/metrics").try_into().unwrap(),
            Arc::new(router_metrics),
        );
        handlers.insert(
            format!("@/router/{zid_str}/linkstate/routers")
                .try_into()
                .unwrap(),
            Arc::new(routers_linkstate_data),
        );
        handlers.insert(
            format!("@/router/{zid_str}/linkstate/peers")
                .try_into()
                .unwrap(),
            Arc::new(peers_linkstate_data),
        );
        handlers.insert(
            format!("@/router/{zid_str}/subscriber/**")
                .try_into()
                .unwrap(),
            Arc::new(subscribers_data),
        );
        handlers.insert(
            format!("@/router/{zid_str}/queryable/**")
                .try_into()
                .unwrap(),
            Arc::new(queryables_data),
        );

        #[cfg(all(feature = "unstable", feature = "plugins"))]
        handlers.insert(
            format!("@/router/{zid_str}/plugins/**").try_into().unwrap(),
            Arc::new(plugins_data),
        );

        #[cfg(all(feature = "unstable", feature = "plugins"))]
        handlers.insert(
            format!("@/router/{zid_str}/status/plugins/**")
                .try_into()
                .unwrap(),
            Arc::new(plugins_status),
        );

        #[cfg(all(feature = "unstable", feature = "plugins"))]
        let mut active_plugins = runtime
            .plugins_manager()
            .started_plugins_iter()
            .map(|rec| (rec.name().to_string(), rec.path().to_string()))
            .collect::<HashMap<_, _>>();

        let context = Arc::new(AdminContext {
            runtime: runtime.clone(),
            zid_str,
            version,
            metadata,
        });
        let admin = Arc::new(AdminSpace {
            zid: runtime.zid(),
            queryable_id: runtime.next_id(),
            primitives: Mutex::new(None),
            mappings: Mutex::new(HashMap::new()),
            handlers,
            context,
        });

        admin
            .context
            .runtime
            .state
            .config
            .lock()
            .set_plugin_validator(Arc::downgrade(&admin));

        #[cfg(all(feature = "unstable", feature = "plugins"))]
        {
            let cfg_rx = admin.context.runtime.state.config.subscribe();

            tokio::task::spawn({
                let admin = admin.clone();
                async move {
                    while let Ok(change) = cfg_rx.recv_async().await {
                        let change = change.strip_prefix('/').unwrap_or(&change);
                        if !change.starts_with("plugins") {
                            continue;
                        }

                        let requested_plugins = {
                            let cfg_guard = admin.context.runtime.state.config.lock();
                            cfg_guard.plugins().load_requests().collect::<Vec<_>>()
                        };
                        let mut diffs = Vec::new();
                        for plugin in active_plugins.keys() {
                            if !requested_plugins.iter().any(|r| &r.name == plugin) {
                                diffs.push(PluginDiff::Delete(plugin.clone()))
                            }
                        }
                        for request in requested_plugins {
                            if let Some(active) = active_plugins.get(&request.name) {
                                if request
                                    .paths
                                    .as_ref()
                                    .map(|p| p.contains(active))
                                    .unwrap_or(true)
                                {
                                    continue;
                                }
                                diffs.push(PluginDiff::Delete(request.name.clone()))
                            }
                            diffs.push(PluginDiff::Start(request))
                        }
                        let mut plugins_mgr = admin.context.runtime.plugins_manager();
                        for diff in diffs {
                            match diff {
                                PluginDiff::Delete(name) => {
                                    active_plugins.remove(name.as_str());
                                    if let Some(running) = plugins_mgr.started_plugin_mut(&name) {
                                        running.stop()
                                    }
                                }
                                PluginDiff::Start(plugin) => {
                                    if let Err(e) = Self::start_plugin(
                                        &mut plugins_mgr,
                                        &plugin,
                                        &admin.context.runtime,
                                        plugin.required,
                                    ) {
                                        if plugin.required {
                                            panic!("Failed to load plugin `{}`: {}", plugin.name, e)
                                        } else {
                                            tracing::error!(
                                                "Failed to load plugin `{}`: {}",
                                                plugin.name,
                                                e
                                            )
                                        }
                                    }
                                }
                            }
                        }
                    }
                    tracing::info!("Running plugins: {:?}", &active_plugins)
                }
            });
        }

        let primitives = runtime.state.router.new_primitives(admin.clone());
        zlock!(admin.primitives).replace(primitives.clone());

        primitives.send_declare(Declare {
            interest_id: None,

            ext_qos: ext::QoSType::DECLARE,
            ext_tstamp: None,
            ext_nodeid: ext::NodeIdType::DEFAULT,
            body: DeclareBody::DeclareQueryable(DeclareQueryable {
                id: runtime.next_id(),
                wire_expr: [&root_key, "/**"].concat().into(),
                ext_info: QueryableInfoType::DEFAULT,
            }),
        });

        primitives.send_declare(Declare {
            interest_id: None,
            ext_qos: ext::QoSType::DECLARE,
            ext_tstamp: None,
            ext_nodeid: ext::NodeIdType::DEFAULT,
            body: DeclareBody::DeclareSubscriber(DeclareSubscriber {
                id: runtime.next_id(),
                wire_expr: [&root_key, "/config/**"].concat().into(),
                ext_info: SubscriberInfo::DEFAULT,
            }),
        });
    }

    pub fn key_expr_to_string<'a>(&self, key_expr: &'a WireExpr) -> ZResult<KeyExpr<'a>> {
        if key_expr.scope == EMPTY_EXPR_ID {
            key_expr.suffix.as_ref().try_into()
        } else if key_expr.suffix.is_empty() {
            match zlock!(self.mappings).get(&key_expr.scope) {
                Some(prefix) => prefix.clone().try_into(),
                None => bail!("Failed to resolve ExprId {}", key_expr.scope),
            }
        } else {
            match zlock!(self.mappings).get(&key_expr.scope) {
                Some(prefix) => format!("{}{}", prefix, key_expr.suffix.as_ref()).try_into(),
                None => bail!("Failed to resolve ExprId {}", key_expr.scope),
            }
        }
    }
}

impl Primitives for AdminSpace {
    fn send_interest(&self, msg: Interest) {
        tracing::trace!("Recv interest {:?}", msg);
    }

    fn send_declare(&self, msg: Declare) {
        tracing::trace!("Recv declare {:?}", msg);
        if let DeclareBody::DeclareKeyExpr(m) = msg.body {
            match self.key_expr_to_string(&m.wire_expr) {
                Ok(s) => {
                    zlock!(self.mappings).insert(m.id, s.into());
                }
                Err(e) => error!("Unknown expr_id {}! ({})", m.id, e),
            }
        }
    }

    fn send_push(&self, msg: Push) {
        trace!("recv Push {:?}", msg);
        {
            let conf = self.context.runtime.state.config.lock();
            if !conf.adminspace.permissions().write {
                tracing::error!(
                    "Received PUT on '{}' but adminspace.permissions.write=false in configuration",
                    msg.wire_expr
                );
                return;
            }
        }

        if let Some(key) = msg
            .wire_expr
            .as_str()
            .strip_prefix(&format!("@/router/{}/config/", &self.context.zid_str))
        {
            match msg.payload {
                PushBody::Put(put) => match std::str::from_utf8(&put.payload.contiguous()) {
                    Ok(json) => {
                        tracing::trace!(
                            "Insert conf value /@/router/{}/config/{} : {}",
                            &self.context.zid_str,
                            key,
                            json
                        );
                        if let Err(e) = (&self.context.runtime.state.config).insert_json5(key, json)
                        {
                            error!(
                                "Error inserting conf value /@/router/{}/config/{} : {} - {}",
                                &self.context.zid_str, key, json, e
                            );
                        }
                    }
                    Err(e) => error!(
                        "Received non utf8 conf value on /@/router/{}/config/{} : {}",
                        &self.context.zid_str, key, e
                    ),
                },
                PushBody::Del(_) => {
                    tracing::trace!(
                        "Deleting conf value /@/router/{}/config/{}",
                        &self.context.zid_str,
                        key
                    );
                    if let Err(e) = self.context.runtime.state.config.remove(key) {
                        tracing::error!("Error deleting conf value {} : {}", msg.wire_expr, e)
                    }
                }
            }
        }
    }

    fn send_request(&self, msg: Request) {
        trace!("recv Request {:?}", msg);
        match msg.payload {
            RequestBody::Query(query) => {
                let primitives = zlock!(self.primitives).as_ref().unwrap().clone();
                {
                    let conf = self.context.runtime.state.config.lock();
                    if !conf.adminspace.permissions().read {
                        tracing::error!(
                        "Received GET on '{}' but adminspace.permissions.read=false in configuration",
                        msg.wire_expr
                    );
                        primitives.send_response_final(ResponseFinal {
                            rid: msg.id,
                            ext_qos: ext::QoSType::RESPONSE_FINAL,
                            ext_tstamp: None,
                        });
                        return;
                    }
                }

                let key_expr = match self.key_expr_to_string(&msg.wire_expr) {
                    Ok(key_expr) => key_expr.into_owned(),
                    Err(e) => {
                        tracing::error!("Unknown KeyExpr: {}", e);
                        primitives.send_response_final(ResponseFinal {
                            rid: msg.id,
                            ext_qos: ext::QoSType::RESPONSE_FINAL,
                            ext_tstamp: None,
                        });
                        return;
                    }
                };

                let zid = self.zid;
                let query = Query {
                    inner: Arc::new(QueryInner {
                        key_expr: key_expr.clone(),
                        parameters: query.parameters.into(),
                        value: query.ext_body.map(|b| Value::new(b.payload, b.encoding)),
                        qid: msg.id,
                        zid,
                        primitives,
                        #[cfg(feature = "unstable")]
                        attachment: query.ext_attachment.map(Into::into),
                    }),
                    eid: self.queryable_id,
                };

                for (key, handler) in &self.handlers {
                    if key_expr.intersects(key) {
                        handler(&self.context, query.clone());
                    }
                }
            }
        }
    }

    fn send_response(&self, msg: Response) {
        trace!("recv Response {:?}", msg);
    }

    fn send_response_final(&self, msg: ResponseFinal) {
        trace!("recv ResponseFinal {:?}", msg);
    }

    fn send_close(&self) {
        trace!("recv Close");
    }
}

impl crate::net::primitives::EPrimitives for AdminSpace {
    #[inline]
    fn send_declare(&self, ctx: crate::net::routing::RoutingContext<Declare>) {
        (self as &dyn Primitives).send_declare(ctx.msg)
    }

    #[inline]
    fn send_push(&self, msg: Push) {
        (self as &dyn Primitives).send_push(msg)
    }

    #[inline]
    fn send_request(&self, ctx: crate::net::routing::RoutingContext<Request>) {
        (self as &dyn Primitives).send_request(ctx.msg)
    }

    #[inline]
    fn send_response(&self, ctx: crate::net::routing::RoutingContext<Response>) {
        (self as &dyn Primitives).send_response(ctx.msg)
    }

    #[inline]
    fn send_response_final(&self, ctx: crate::net::routing::RoutingContext<ResponseFinal>) {
        (self as &dyn Primitives).send_response_final(ctx.msg)
    }

    #[inline]
    fn send_close(&self) {
        (self as &dyn Primitives).send_close()
    }

    fn as_any(&self) -> &dyn std::any::Any {
        self
    }
}

fn router_data(context: &AdminContext, query: Query) {
    let reply_key: OwnedKeyExpr = format!("@/router/{}", context.zid_str).try_into().unwrap();

    let transport_mgr = context.runtime.manager().clone();

    // plugins info
    #[cfg(all(feature = "unstable", feature = "plugins"))]
    let plugins: serde_json::Value = {
        let plugins_mgr = context.runtime.plugins_manager();
        plugins_mgr
            .started_plugins_iter()
            .map(|rec| (rec.name(), json!({ "path": rec.path() })))
            .collect()
    };
    #[cfg(not(all(feature = "unstable", feature = "plugins")))]
    let plugins = serde_json::Value::Null;

    // locators info
    let locators: Vec<serde_json::Value> = transport_mgr
        .get_locators()
        .iter()
        .map(|locator| json!(locator.as_str()))
        .collect();

    // transports info
    let transport_to_json = |transport: &TransportUnicast| {
        #[allow(unused_mut)]
        let mut json = json!({
            "peer": transport.get_zid().map_or_else(|_| "unknown".to_string(), |p| p.to_string()),
            "whatami": transport.get_whatami().map_or_else(|_| "unknown".to_string(), |p| p.to_string()),
            "links": transport.get_links().map_or_else(
                |_| Vec::new(),
                |links| links.iter().map(|link| link.dst.to_string()).collect()
            ),
        });
        #[cfg(feature = "stats")]
        {
            let stats = query
                .selector()
                .parameters()
                .iter()
                .any(|(k, v)| k == "_stats" && v != "false");
            if stats {
                json.as_object_mut().unwrap().insert(
                    "stats".to_string(),
                    transport
                        .get_stats()
                        .map_or_else(|_| json!({}), |p| json!(p.report())),
                );
            }
        }
        json
    };
    let transports: Vec<serde_json::Value> = zenoh_runtime::ZRuntime::Net
        .block_in_place(transport_mgr.get_transports_unicast())
        .iter()
        .map(transport_to_json)
        .collect();

    #[allow(unused_mut)]
    let mut json = json!({
        "zid": context.zid_str,
        "version": context.version,
        "metadata": context.metadata,
        "locators": locators,
        "sessions": transports,
        "plugins": plugins,
    });

    #[cfg(feature = "stats")]
    {
        let stats = query
            .selector()
            .parameters()
            .iter()
            .any(|(k, v)| k == "_stats" && v != "false");
        if stats {
            json.as_object_mut().unwrap().insert(
                "stats".to_string(),
                json!(transport_mgr.get_stats().report()),
            );
        }
    }

    tracing::trace!("AdminSpace router_data: {:?}", json);
    let payload = match ZBytes::try_from(json) {
        Ok(p) => p,
        Err(e) => {
            tracing::error!("Error serializing AdminSpace reply: {:?}", e);
            return;
        }
    };
    if let Err(e) = query
        .reply(reply_key, payload)
        .encoding(Encoding::APPLICATION_JSON)
        .res_sync()
    {
        tracing::error!("Error sending AdminSpace reply: {:?}", e);
    }
}

fn router_metrics(context: &AdminContext, query: Query) {
    let reply_key: OwnedKeyExpr = format!("@/router/{}/metrics", context.zid_str)
        .try_into()
        .unwrap();
    #[allow(unused_mut)]
    let mut metrics = format!(
        r#"# HELP zenoh_build Informations about zenoh.
# TYPE zenoh_build gauge
zenoh_build{{version="{}"}} 1
"#,
        context.version
    );

    #[cfg(feature = "stats")]
    metrics.push_str(
        &context
            .runtime
            .manager()
            .get_stats()
            .report()
            .openmetrics_text(),
    );

    if let Err(e) = query.reply(reply_key, metrics).res() {
        tracing::error!("Error sending AdminSpace reply: {:?}", e);
    }
}

fn routers_linkstate_data(context: &AdminContext, query: Query) {
    let reply_key: OwnedKeyExpr = format!("@/router/{}/linkstate/routers", context.zid_str)
        .try_into()
        .unwrap();

    let tables = zread!(context.runtime.state.router.tables.tables);

    if let Err(e) = query
        .reply(reply_key, tables.hat_code.info(&tables, WhatAmI::Router))
        .res()
    {
        tracing::error!("Error sending AdminSpace reply: {:?}", e);
    }
}

fn peers_linkstate_data(context: &AdminContext, query: Query) {
    let reply_key: OwnedKeyExpr = format!("@/router/{}/linkstate/peers", context.zid_str)
        .try_into()
        .unwrap();

    let tables = zread!(context.runtime.state.router.tables.tables);

    if let Err(e) = query
        .reply(reply_key, tables.hat_code.info(&tables, WhatAmI::Peer))
        .res()
    {
        tracing::error!("Error sending AdminSpace reply: {:?}", e);
    }
}

fn subscribers_data(context: &AdminContext, query: Query) {
    let tables = zread!(context.runtime.state.router.tables.tables);
    for sub in tables.hat_code.get_subscriptions(&tables) {
        let key = KeyExpr::try_from(format!(
            "@/router/{}/subscriber/{}",
            context.zid_str,
            sub.expr()
        ))
        .unwrap();
        if query.key_expr().intersects(&key) {
            if let Err(e) = query.reply(key, ZBytes::empty()).res() {
                tracing::error!("Error sending AdminSpace reply: {:?}", e);
            }
        }
    }
}

fn queryables_data(context: &AdminContext, query: Query) {
    let tables = zread!(context.runtime.state.router.tables.tables);
    for qabl in tables.hat_code.get_queryables(&tables) {
        let key = KeyExpr::try_from(format!(
            "@/router/{}/queryable/{}",
            context.zid_str,
            qabl.expr()
        ))
        .unwrap();
        if query.key_expr().intersects(&key) {
            if let Err(e) = query.reply(key, ZBytes::empty()).res() {
                tracing::error!("Error sending AdminSpace reply: {:?}", e);
            }
        }
    }
}

#[cfg(all(feature = "unstable", feature = "plugins"))]
fn plugins_data(context: &AdminContext, query: Query) {
    let guard = context.runtime.plugins_manager();
    let root_key = format!("@/router/{}/plugins", &context.zid_str);
    let root_key = unsafe { keyexpr::from_str_unchecked(&root_key) };
    tracing::debug!("requested plugins status {:?}", query.key_expr());
    if let [names, ..] = query.key_expr().strip_prefix(root_key)[..] {
        let statuses = guard.plugins_status(names);
        for status in statuses {
            tracing::debug!("plugin status: {:?}", status);
            let key = root_key.join(status.name()).unwrap();
            let status = serde_json::to_value(status).unwrap();
            match ZBytes::try_from(status) {
                Ok(zbuf) => {
                    if let Err(e) = query.reply(key, zbuf).res_sync() {
                        tracing::error!("Error sending AdminSpace reply: {:?}", e);
                    }
                }
                Err(e) => tracing::debug!("Admin query error: {}", e),
            }
        }
    }
}

#[cfg(all(feature = "unstable", feature = "plugins"))]
fn plugins_status(context: &AdminContext, query: Query) {
    let selector: crate::Selector<'_> = query.selector();
    let guard = context.runtime.plugins_manager();
    let mut root_key = format!("@/router/{}/status/plugins/", &context.zid_str);

    for plugin in guard.started_plugins_iter() {
        with_extended_string(&mut root_key, &[plugin.name()], |plugin_key| {
            // @TODO: response to "__version__", this need not to be implemented by each plugin
            with_extended_string(plugin_key, &["/__path__"], |plugin_path_key| {
                if let Ok(key_expr) = KeyExpr::try_from(plugin_path_key.clone()) {
                    if query.key_expr().intersects(&key_expr) {
                        if let Err(e) = query.reply(key_expr, plugin.path()).res() {
                            tracing::error!("Error sending AdminSpace reply: {:?}", e);
                        }
                    }
                } else {
                    tracing::error!("Error: invalid plugin path key {}", plugin_path_key);
                }
            });
            let matches_plugin = |plugin_status_space: &mut String| {
                query
                    .key_expr()
                    .intersects(plugin_status_space.as_str().try_into().unwrap())
            };
            if !with_extended_string(plugin_key, &["/**"], matches_plugin) {
                return;
            }
            match std::panic::catch_unwind(std::panic::AssertUnwindSafe(|| {
                plugin.instance().adminspace_getter(&selector, plugin_key)
            })) {
                Ok(Ok(responses)) => {
                    for response in responses {
                        if let Ok(key_expr) = KeyExpr::try_from(response.key) {
                            match ZBytes::try_from(response.value) {
                                Ok(zbuf) => {
                                    if let Err(e) = query.reply(key_expr, zbuf).res_sync() {
                                        tracing::error!("Error sending AdminSpace reply: {:?}", e);
                                    }
                                },
                                Err(e) => tracing::debug!("Admin query error: {}", e),
                            }
                        } else {
                            tracing::error!("Error: plugin {} replied with an invalid key", plugin_key);
                        }
                    }
                }
                Ok(Err(e)) => {
                    tracing::error!("Plugin {} bailed from responding to {}: {}", plugin.name(), query.key_expr(), e)
                }
                Err(e) => match e
                    .downcast_ref::<String>()
                    .map(|s| s.as_str())
                    .or_else(|| e.downcast_ref::<&str>().copied())
                {
                    Some(e) => tracing::error!("Plugin {} panicked while responding to {}: {}", plugin.name(), query.key_expr(), e),
                    None => tracing::error!("Plugin {} panicked while responding to {}. The panic message couldn't be recovered.", plugin.name(), query.key_expr()),
                },
            }
        });
    }
}

#[cfg(all(feature = "unstable", feature = "plugins"))]
fn with_extended_string<R, F: FnMut(&mut String) -> R>(
    prefix: &mut String,
    suffixes: &[&str],
    mut closure: F,
) -> R {
    let prefix_len = prefix.len();
    for suffix in suffixes {
        prefix.push_str(suffix);
    }
    let result = closure(prefix);
    prefix.truncate(prefix_len);
    result
}<|MERGE_RESOLUTION|>--- conflicted
+++ resolved
@@ -34,18 +34,12 @@
 use zenoh_config::{ConfigValidator, ValidatedMap, WhatAmI};
 #[cfg(all(feature = "unstable", feature = "plugins"))]
 use zenoh_plugin_trait::{PluginControl, PluginStatus};
-<<<<<<< HEAD
+#[cfg(all(feature = "unstable", feature = "plugins"))]
+use zenoh_protocol::core::key_expr::keyexpr;
 use zenoh_protocol::network::declare::QueryableId;
 use zenoh_protocol::network::Interest;
-=======
-#[cfg(all(feature = "unstable", feature = "plugins"))]
-use zenoh_protocol::core::key_expr::keyexpr;
->>>>>>> 5ccf2da3
 use zenoh_protocol::{
-    core::{
-        key_expr::{keyexpr, OwnedKeyExpr},
-        ExprId, WireExpr, ZenohId, EMPTY_EXPR_ID,
-    },
+    core::{key_expr::OwnedKeyExpr, ExprId, WireExpr, ZenohId, EMPTY_EXPR_ID},
     network::{
         declare::{queryable::ext::QueryableInfoType, subscriber::ext::SubscriberInfo},
         ext, Declare, DeclareBody, DeclareQueryable, DeclareSubscriber, Push, Request, Response,
