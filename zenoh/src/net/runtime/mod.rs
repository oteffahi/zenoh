--- conflicted
+++ resolved
@@ -178,22 +178,13 @@
             }),
         };
         *handler.runtime.write().unwrap() = Some(runtime.clone());
-<<<<<<< HEAD
         get_mut_unchecked(&mut runtime.router.clone()).init_link_state(
             runtime.clone(),
             router_link_state,
             peer_link_state,
+            gossip,
             autoconnect,
         );
-=======
-        if use_link_state {
-            get_mut_unchecked(&mut runtime.router.clone()).init_link_state(
-                runtime.clone(),
-                gossip,
-                autoconnect,
-            );
-        }
->>>>>>> c189ba7b
 
         let receiver = config.subscribe();
         runtime.spawn({
