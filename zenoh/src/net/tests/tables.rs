--- conflicted
+++ resolved
@@ -21,18 +21,11 @@
 use zenoh_config::Config;
 use zenoh_core::zlock;
 use zenoh_protocol::{
-<<<<<<< HEAD
-    core::{key_expr::keyexpr, Encoding, ExprId, WhatAmI, WireExpr, ZenohIdProto, EMPTY_EXPR_ID},
-    network::{ext, Declare, DeclareBody, DeclareKeyExpr},
-=======
     core::{
         key_expr::keyexpr, Encoding, ExprId, Reliability, WhatAmI, WireExpr, ZenohIdProto,
         EMPTY_EXPR_ID,
     },
-    network::{
-        declare::subscriber::ext::SubscriberInfo, ext, Declare, DeclareBody, DeclareKeyExpr, Push,
-    },
->>>>>>> eb67b82e
+    network::{ext, Declare, DeclareBody, DeclareKeyExpr, Push},
     zenoh::{PushBody, Put},
 };
 
