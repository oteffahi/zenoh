//
// Copyright (c) 2023 ZettaScale Technology
//
// This program and the accompanying materials are made available under the
// terms of the Eclipse Public License 2.0 which is available at
// http://www.eclipse.org/legal/epl-2.0, or the Apache License, Version 2.0
// which is available at https://www.apache.org/licenses/LICENSE-2.0.
//
// SPDX-License-Identifier: EPL-2.0 OR Apache-2.0
//
// Contributors:
//   ZettaScale Zenoh Team, <zenoh@zettascale.tech>
//

//! ⚠️ WARNING ⚠️
//!
//! This module is intended for Zenoh's internal use.
//!
//! [Click here for Zenoh's documentation](../zenoh/index.html)
use self::{
    network::{shared_nodes, Network},
    pubsub::{
        pubsub_linkstate_change, pubsub_new_face, pubsub_remove_node, undeclare_client_subscription,
    },
    queries::{
        queries_linkstate_change, queries_new_face, queries_remove_node, undeclare_client_queryable,
    },
};
use super::{
    super::dispatcher::{
        face::FaceState,
        tables::{NodeId, Resource, RoutingExpr, Tables, TablesLock},
    },
    HatBaseTrait, HatTrait,
};
use crate::{
    net::{
        codec::Zenoh080Routing,
        protocol::linkstate::LinkStateList,
        routing::{
            dispatcher::face::Face,
            hat::TREES_COMPUTATION_DELAY_MS,
            router::{compute_data_routes, compute_query_routes, RoutesIndexes},
        },
    },
    runtime::Runtime,
};
use std::{
    any::Any,
    collections::{hash_map::DefaultHasher, HashMap, HashSet},
    hash::Hasher,
    sync::{atomic::AtomicU32, Arc},
    time::Duration,
};
use zenoh_config::{unwrap_or_default, ModeDependent, WhatAmI, WhatAmIMatcher, ZenohId};
use zenoh_protocol::{
    common::ZExtBody,
    network::{
        declare::{queryable::ext::QueryableInfoType, QueryableId, SubscriberId},
        oam::id::OAM_LINKSTATE,
        Oam,
    },
};
use zenoh_result::ZResult;
use zenoh_sync::get_mut_unchecked;
use zenoh_task::TerminatableTask;
use zenoh_transport::unicast::TransportUnicast;

mod network;
mod pubsub;
mod queries;

macro_rules! hat {
    ($t:expr) => {
        $t.hat.downcast_ref::<HatTables>().unwrap()
    };
}
use hat;

macro_rules! hat_mut {
    ($t:expr) => {
        $t.hat.downcast_mut::<HatTables>().unwrap()
    };
}
use hat_mut;

macro_rules! res_hat {
    ($r:expr) => {
        $r.context().hat.downcast_ref::<HatContext>().unwrap()
    };
}
use res_hat;

macro_rules! res_hat_mut {
    ($r:expr) => {
        get_mut_unchecked($r)
            .context_mut()
            .hat
            .downcast_mut::<HatContext>()
            .unwrap()
    };
}
use res_hat_mut;

macro_rules! face_hat {
    ($f:expr) => {
        $f.hat.downcast_ref::<HatFace>().unwrap()
    };
}
use face_hat;

macro_rules! face_hat_mut {
    ($f:expr) => {
        get_mut_unchecked($f).hat.downcast_mut::<HatFace>().unwrap()
    };
}
use face_hat_mut;

struct HatTables {
    router_subs: HashSet<Arc<Resource>>,
    peer_subs: HashSet<Arc<Resource>>,
    router_qabls: HashSet<Arc<Resource>>,
    peer_qabls: HashSet<Arc<Resource>>,
    routers_net: Option<Network>,
    peers_net: Option<Network>,
    shared_nodes: Vec<ZenohId>,
    routers_trees_task: Option<TerminatableTask>,
    peers_trees_task: Option<TerminatableTask>,
    router_peers_failover_brokering: bool,
}

impl Drop for HatTables {
    fn drop(&mut self) {
        if self.peers_trees_task.is_some() {
            let task = self.peers_trees_task.take().unwrap();
            task.terminate(Duration::from_secs(10));
        }
        if self.routers_trees_task.is_some() {
            let task = self.routers_trees_task.take().unwrap();
            task.terminate(Duration::from_secs(10));
        }
    }
}

impl HatTables {
    fn new(router_peers_failover_brokering: bool) -> Self {
        Self {
            router_subs: HashSet::new(),
            peer_subs: HashSet::new(),
            router_qabls: HashSet::new(),
            peer_qabls: HashSet::new(),
            routers_net: None,
            peers_net: None,
            shared_nodes: vec![],
            routers_trees_task: None,
            peers_trees_task: None,
            router_peers_failover_brokering,
        }
    }

    #[inline]
    fn get_net(&self, net_type: WhatAmI) -> Option<&Network> {
        match net_type {
            WhatAmI::Router => self.routers_net.as_ref(),
            WhatAmI::Peer => self.peers_net.as_ref(),
            _ => None,
        }
    }

    #[inline]
    fn full_net(&self, net_type: WhatAmI) -> bool {
        match net_type {
            WhatAmI::Router => self
                .routers_net
                .as_ref()
                .map(|net| net.full_linkstate)
                .unwrap_or(false),
            WhatAmI::Peer => self
                .peers_net
                .as_ref()
                .map(|net| net.full_linkstate)
                .unwrap_or(false),
            _ => false,
        }
    }

    #[inline]
    fn get_router_links(&self, peer: ZenohId) -> impl Iterator<Item = &ZenohId> + '_ {
        self.peers_net
            .as_ref()
            .unwrap()
            .get_links(peer)
            .iter()
            .filter(move |nid| {
                if let Some(node) = self.routers_net.as_ref().unwrap().get_node(nid) {
                    node.whatami.unwrap_or(WhatAmI::Router) == WhatAmI::Router
                } else {
                    false
                }
            })
    }

    #[inline]
    fn elect_router<'a>(
        &'a self,
        self_zid: &'a ZenohId,
        key_expr: &str,
        mut routers: impl Iterator<Item = &'a ZenohId>,
    ) -> &'a ZenohId {
        match routers.next() {
            None => self_zid,
            Some(router) => {
                let hash = |r: &ZenohId| {
                    let mut hasher = DefaultHasher::new();
                    for b in key_expr.as_bytes() {
                        hasher.write_u8(*b);
                    }
                    for b in &r.to_le_bytes()[..r.size()] {
                        hasher.write_u8(*b);
                    }
                    hasher.finish()
                };
                let mut res = router;
                let mut h = None;
                for router2 in routers {
                    let h2 = hash(router2);
                    if h2 > *h.get_or_insert_with(|| hash(res)) {
                        res = router2;
                        h = Some(h2);
                    }
                }
                res
            }
        }
    }

    #[inline]
    fn failover_brokering_to(source_links: &[ZenohId], dest: ZenohId) -> bool {
        // if source_links is empty then gossip is probably disabled in source peer
        !source_links.is_empty() && !source_links.contains(&dest)
    }

    #[inline]
    fn failover_brokering(&self, peer1: ZenohId, peer2: ZenohId) -> bool {
        self.router_peers_failover_brokering
            && self
                .peers_net
                .as_ref()
                .map(|net| {
                    let links = net.get_links(peer1);
<<<<<<< HEAD
=======
                    tracing::debug!("failover_brokering {} {} ({:?})", peer1, peer2, links);
>>>>>>> 664efbd2
                    HatTables::failover_brokering_to(links, peer2)
                })
                .unwrap_or(false)
    }

    fn schedule_compute_trees(&mut self, tables_ref: Arc<TablesLock>, net_type: WhatAmI) {
<<<<<<< HEAD
=======
        tracing::trace!("Schedule computations");
>>>>>>> 664efbd2
        if (net_type == WhatAmI::Router && self.routers_trees_task.is_none())
            || (net_type == WhatAmI::Peer && self.peers_trees_task.is_none())
        {
            let task = TerminatableTask::spawn(
                zenoh_runtime::ZRuntime::Net,
                async move {
                    tokio::time::sleep(std::time::Duration::from_millis(
                        *TREES_COMPUTATION_DELAY_MS,
                    ))
                    .await;
                    let mut tables = zwrite!(tables_ref.tables);

                    tracing::trace!("Compute trees");
                    let new_childs = match net_type {
                        WhatAmI::Router => hat_mut!(tables)
                            .routers_net
                            .as_mut()
                            .unwrap()
                            .compute_trees(),
                        _ => hat_mut!(tables).peers_net.as_mut().unwrap().compute_trees(),
                    };

                    tracing::trace!("Compute routes");
                    pubsub::pubsub_tree_change(&mut tables, &new_childs, net_type);
                    queries::queries_tree_change(&mut tables, &new_childs, net_type);

                    tracing::trace!("Computations completed");
                    match net_type {
                        WhatAmI::Router => hat_mut!(tables).routers_trees_task = None,
                        _ => hat_mut!(tables).peers_trees_task = None,
                    };
                },
                TerminatableTask::create_cancellation_token(),
            );
            match net_type {
                WhatAmI::Router => self.routers_trees_task = Some(task),
                _ => self.peers_trees_task = Some(task),
            };
        }
    }
}

pub(crate) struct HatCode {}

impl HatBaseTrait for HatCode {
    fn init(&self, tables: &mut Tables, runtime: Runtime) {
        let config = runtime.config().lock();
        let whatami = tables.whatami;
        let gossip = unwrap_or_default!(config.scouting().gossip().enabled());
        let gossip_multihop = unwrap_or_default!(config.scouting().gossip().multihop());
        let autoconnect = if gossip {
            *unwrap_or_default!(config.scouting().gossip().autoconnect().get(whatami))
        } else {
            WhatAmIMatcher::empty()
        };

        let router_full_linkstate = whatami == WhatAmI::Router;
        let peer_full_linkstate = whatami != WhatAmI::Client
            && unwrap_or_default!(config.routing().peer().mode()) == *"linkstate";
        let router_peers_failover_brokering =
            unwrap_or_default!(config.routing().router().peers_failover_brokering());
        drop(config);

        if router_full_linkstate | gossip {
            hat_mut!(tables).routers_net = Some(Network::new(
                "[Routers network]".to_string(),
                tables.zid,
                runtime.clone(),
                router_full_linkstate,
                router_peers_failover_brokering,
                gossip,
                gossip_multihop,
                autoconnect,
            ));
        }
        if peer_full_linkstate | gossip {
            hat_mut!(tables).peers_net = Some(Network::new(
                "[Peers network]".to_string(),
                tables.zid,
                runtime,
                peer_full_linkstate,
                router_peers_failover_brokering,
                gossip,
                gossip_multihop,
                autoconnect,
            ));
        }
        if router_full_linkstate && peer_full_linkstate {
            hat_mut!(tables).shared_nodes = shared_nodes(
                hat!(tables).routers_net.as_ref().unwrap(),
                hat!(tables).peers_net.as_ref().unwrap(),
            );
        }
    }

    fn new_tables(&self, router_peers_failover_brokering: bool) -> Box<dyn Any + Send + Sync> {
        Box::new(HatTables::new(router_peers_failover_brokering))
    }

    fn new_face(&self) -> Box<dyn Any + Send + Sync> {
        Box::new(HatFace::new())
    }

    fn new_resource(&self) -> Box<dyn Any + Send + Sync> {
        Box::new(HatContext::new())
    }

    fn new_local_face(
        &self,
        tables: &mut Tables,
        _tables_ref: &Arc<TablesLock>,
        face: &mut Face,
    ) -> ZResult<()> {
        pubsub_new_face(tables, &mut face.state);
        queries_new_face(tables, &mut face.state);
        Ok(())
    }

    fn new_transport_unicast_face(
        &self,
        tables: &mut Tables,
        tables_ref: &Arc<TablesLock>,
        face: &mut Face,
        transport: &TransportUnicast,
    ) -> ZResult<()> {
        let link_id = match face.state.whatami {
            WhatAmI::Router => hat_mut!(tables)
                .routers_net
                .as_mut()
                .unwrap()
                .add_link(transport.clone()),
            WhatAmI::Peer => {
                if let Some(net) = hat_mut!(tables).peers_net.as_mut() {
                    net.add_link(transport.clone())
                } else {
                    0
                }
            }
            _ => 0,
        };

        if hat!(tables).full_net(WhatAmI::Router) && hat!(tables).full_net(WhatAmI::Peer) {
            hat_mut!(tables).shared_nodes = shared_nodes(
                hat!(tables).routers_net.as_ref().unwrap(),
                hat!(tables).peers_net.as_ref().unwrap(),
            );
        }

        face_hat_mut!(&mut face.state).link_id = link_id;
        pubsub_new_face(tables, &mut face.state);
        queries_new_face(tables, &mut face.state);

        match face.state.whatami {
            WhatAmI::Router => {
                hat_mut!(tables).schedule_compute_trees(tables_ref.clone(), WhatAmI::Router);
            }
            WhatAmI::Peer => {
                if hat_mut!(tables).full_net(WhatAmI::Peer) {
                    hat_mut!(tables).schedule_compute_trees(tables_ref.clone(), WhatAmI::Peer);
                }
            }
            _ => (),
        }
        Ok(())
    }

    fn close_face(&self, tables: &TablesLock, face: &mut Arc<FaceState>) {
        let mut wtables = zwrite!(tables.tables);
        let mut face_clone = face.clone();
        let face = get_mut_unchecked(face);
        for res in face.remote_mappings.values_mut() {
            get_mut_unchecked(res).session_ctxs.remove(&face.id);
            Resource::clean(res);
        }
        face.remote_mappings.clear();
        for res in face.local_mappings.values_mut() {
            get_mut_unchecked(res).session_ctxs.remove(&face.id);
            Resource::clean(res);
        }
        face.local_mappings.clear();

        let mut subs_matches = vec![];
        for (_id, mut res) in face
            .hat
            .downcast_mut::<HatFace>()
            .unwrap()
            .remote_subs
            .drain()
        {
            get_mut_unchecked(&mut res).session_ctxs.remove(&face.id);
            undeclare_client_subscription(&mut wtables, &mut face_clone, &mut res);

            if res.context.is_some() {
                for match_ in &res.context().matches {
                    let mut match_ = match_.upgrade().unwrap();
                    if !Arc::ptr_eq(&match_, &res) {
                        get_mut_unchecked(&mut match_)
                            .context_mut()
                            .disable_data_routes();
                        subs_matches.push(match_);
                    }
                }
                get_mut_unchecked(&mut res)
                    .context_mut()
                    .disable_data_routes();
                subs_matches.push(res);
            }
        }

        let mut qabls_matches = vec![];
        for (_, mut res) in face
            .hat
            .downcast_mut::<HatFace>()
            .unwrap()
            .remote_qabls
            .drain()
        {
            get_mut_unchecked(&mut res).session_ctxs.remove(&face.id);
            undeclare_client_queryable(&mut wtables, &mut face_clone, &mut res);

            if res.context.is_some() {
                for match_ in &res.context().matches {
                    let mut match_ = match_.upgrade().unwrap();
                    if !Arc::ptr_eq(&match_, &res) {
                        get_mut_unchecked(&mut match_)
                            .context_mut()
                            .disable_query_routes();
                        qabls_matches.push(match_);
                    }
                }
                get_mut_unchecked(&mut res)
                    .context_mut()
                    .disable_query_routes();
                qabls_matches.push(res);
            }
        }
        drop(wtables);

        let mut matches_data_routes = vec![];
        let mut matches_query_routes = vec![];
        let rtables = zread!(tables.tables);
        for _match in subs_matches.drain(..) {
            let mut expr = RoutingExpr::new(&_match, "");
            matches_data_routes.push((_match.clone(), compute_data_routes(&rtables, &mut expr)));
        }
        for _match in qabls_matches.drain(..) {
            matches_query_routes.push((_match.clone(), compute_query_routes(&rtables, &_match)));
        }
        drop(rtables);

        let mut wtables = zwrite!(tables.tables);
        for (mut res, data_routes) in matches_data_routes {
            get_mut_unchecked(&mut res)
                .context_mut()
                .update_data_routes(data_routes);
            Resource::clean(&mut res);
        }
        for (mut res, query_routes) in matches_query_routes {
            get_mut_unchecked(&mut res)
                .context_mut()
                .update_query_routes(query_routes);
            Resource::clean(&mut res);
        }
        wtables.faces.remove(&face.id);
        drop(wtables);
    }

    fn handle_oam(
        &self,
        tables: &mut Tables,
        tables_ref: &Arc<TablesLock>,
        oam: Oam,
        transport: &TransportUnicast,
    ) -> ZResult<()> {
        if oam.id == OAM_LINKSTATE {
            if let ZExtBody::ZBuf(buf) = oam.body {
                if let Ok(zid) = transport.get_zid() {
                    use zenoh_buffers::reader::HasReader;
                    use zenoh_codec::RCodec;
                    let codec = Zenoh080Routing::new();
                    let mut reader = buf.reader();
                    let list: LinkStateList = codec.read(&mut reader).unwrap();

                    let whatami = transport.get_whatami()?;
                    match whatami {
                        WhatAmI::Router => {
                            for (_, removed_node) in hat_mut!(tables)
                                .routers_net
                                .as_mut()
                                .unwrap()
                                .link_states(list.link_states, zid)
                                .removed_nodes
                            {
                                pubsub_remove_node(tables, &removed_node.zid, WhatAmI::Router);
                                queries_remove_node(tables, &removed_node.zid, WhatAmI::Router);
                            }

                            if hat!(tables).full_net(WhatAmI::Peer) {
                                hat_mut!(tables).shared_nodes = shared_nodes(
                                    hat!(tables).routers_net.as_ref().unwrap(),
                                    hat!(tables).peers_net.as_ref().unwrap(),
                                );
                            }

                            hat_mut!(tables)
                                .schedule_compute_trees(tables_ref.clone(), WhatAmI::Router);
                        }
                        WhatAmI::Peer => {
                            if let Some(net) = hat_mut!(tables).peers_net.as_mut() {
                                let changes = net.link_states(list.link_states, zid);
                                if hat!(tables).full_net(WhatAmI::Peer) {
                                    for (_, removed_node) in changes.removed_nodes {
                                        pubsub_remove_node(
                                            tables,
                                            &removed_node.zid,
                                            WhatAmI::Peer,
                                        );
                                        queries_remove_node(
                                            tables,
                                            &removed_node.zid,
                                            WhatAmI::Peer,
                                        );
                                    }

                                    hat_mut!(tables).shared_nodes = shared_nodes(
                                        hat!(tables).routers_net.as_ref().unwrap(),
                                        hat!(tables).peers_net.as_ref().unwrap(),
                                    );

                                    hat_mut!(tables)
                                        .schedule_compute_trees(tables_ref.clone(), WhatAmI::Peer);
                                } else {
                                    for (_, updated_node) in changes.updated_nodes {
                                        pubsub_linkstate_change(
                                            tables,
                                            &updated_node.zid,
                                            &updated_node.links,
                                        );
                                        queries_linkstate_change(
                                            tables,
                                            &updated_node.zid,
                                            &updated_node.links,
                                        );
                                    }
                                }
                            }
                        }
                        _ => (),
                    };
                }
            }
        }

        Ok(())
    }

    #[inline]
    fn map_routing_context(
        &self,
        tables: &Tables,
        face: &FaceState,
        routing_context: NodeId,
    ) -> NodeId {
        match face.whatami {
            WhatAmI::Router => hat!(tables)
                .routers_net
                .as_ref()
                .unwrap()
                .get_local_context(routing_context, face_hat!(face).link_id),
            WhatAmI::Peer => {
                if hat!(tables).full_net(WhatAmI::Peer) {
                    hat!(tables)
                        .peers_net
                        .as_ref()
                        .unwrap()
                        .get_local_context(routing_context, face_hat!(face).link_id)
                } else {
                    0
                }
            }
            _ => 0,
        }
    }

    fn closing(
        &self,
        tables: &mut Tables,
        tables_ref: &Arc<TablesLock>,
        transport: &TransportUnicast,
    ) -> ZResult<()> {
        match (transport.get_zid(), transport.get_whatami()) {
            (Ok(zid), Ok(whatami)) => {
                match whatami {
                    WhatAmI::Router => {
                        for (_, removed_node) in hat_mut!(tables)
                            .routers_net
                            .as_mut()
                            .unwrap()
                            .remove_link(&zid)
                        {
                            pubsub_remove_node(tables, &removed_node.zid, WhatAmI::Router);
                            queries_remove_node(tables, &removed_node.zid, WhatAmI::Router);
                        }

                        if hat!(tables).full_net(WhatAmI::Peer) {
                            hat_mut!(tables).shared_nodes = shared_nodes(
                                hat!(tables).routers_net.as_ref().unwrap(),
                                hat!(tables).peers_net.as_ref().unwrap(),
                            );
                        }

                        hat_mut!(tables)
                            .schedule_compute_trees(tables_ref.clone(), WhatAmI::Router);
                    }
                    WhatAmI::Peer => {
                        if hat!(tables).full_net(WhatAmI::Peer) {
                            for (_, removed_node) in hat_mut!(tables)
                                .peers_net
                                .as_mut()
                                .unwrap()
                                .remove_link(&zid)
                            {
                                pubsub_remove_node(tables, &removed_node.zid, WhatAmI::Peer);
                                queries_remove_node(tables, &removed_node.zid, WhatAmI::Peer);
                            }

                            hat_mut!(tables).shared_nodes = shared_nodes(
                                hat!(tables).routers_net.as_ref().unwrap(),
                                hat!(tables).peers_net.as_ref().unwrap(),
                            );

                            hat_mut!(tables)
                                .schedule_compute_trees(tables_ref.clone(), WhatAmI::Peer);
                        } else if let Some(net) = hat_mut!(tables).peers_net.as_mut() {
                            net.remove_link(&zid);
                        }
                    }
                    _ => (),
                };
            }
            (_, _) => tracing::error!("Closed transport in session closing!"),
        }
        Ok(())
    }

    fn as_any(&self) -> &dyn Any {
        self
    }

    #[inline]
    fn ingress_filter(&self, tables: &Tables, face: &FaceState, expr: &mut RoutingExpr) -> bool {
        face.whatami != WhatAmI::Peer
            || hat!(tables).peers_net.is_none()
            || tables.zid
                == *hat!(tables).elect_router(
                    &tables.zid,
                    expr.full_expr(),
                    hat!(tables).get_router_links(face.zid),
                )
    }

    #[inline]
    fn egress_filter(
        &self,
        tables: &Tables,
        src_face: &FaceState,
        out_face: &Arc<FaceState>,
        expr: &mut RoutingExpr,
    ) -> bool {
        if src_face.id != out_face.id
            && match (src_face.mcast_group.as_ref(), out_face.mcast_group.as_ref()) {
                (Some(l), Some(r)) => l != r,
                _ => true,
            }
        {
            let dst_master = out_face.whatami != WhatAmI::Peer
                || hat!(tables).peers_net.is_none()
                || tables.zid
                    == *hat!(tables).elect_router(
                        &tables.zid,
                        expr.full_expr(),
                        hat!(tables).get_router_links(out_face.zid),
                    );

            return dst_master
                && (src_face.whatami != WhatAmI::Peer
                    || out_face.whatami != WhatAmI::Peer
                    || hat!(tables).full_net(WhatAmI::Peer)
                    || hat!(tables).failover_brokering(src_face.zid, out_face.zid));
        }
        false
    }

    fn info(&self, tables: &Tables, kind: WhatAmI) -> String {
        match kind {
            WhatAmI::Router => hat!(tables)
                .routers_net
                .as_ref()
                .map(|net| net.dot())
                .unwrap_or_else(|| "graph {}".to_string()),
            WhatAmI::Peer => hat!(tables)
                .peers_net
                .as_ref()
                .map(|net| net.dot())
                .unwrap_or_else(|| "graph {}".to_string()),
            _ => "graph {}".to_string(),
        }
    }
}

struct HatContext {
    router_subs: HashSet<ZenohId>,
    peer_subs: HashSet<ZenohId>,
    router_qabls: HashMap<ZenohId, QueryableInfoType>,
    peer_qabls: HashMap<ZenohId, QueryableInfoType>,
}

impl HatContext {
    fn new() -> Self {
        Self {
            router_subs: HashSet::new(),
            peer_subs: HashSet::new(),
            router_qabls: HashMap::new(),
            peer_qabls: HashMap::new(),
        }
    }
}

struct HatFace {
    link_id: usize,
    next_id: AtomicU32, // @TODO: manage rollover and uniqueness
    local_subs: HashMap<Arc<Resource>, SubscriberId>,
    remote_subs: HashMap<SubscriberId, Arc<Resource>>,
    local_qabls: HashMap<Arc<Resource>, (QueryableId, QueryableInfoType)>,
    remote_qabls: HashMap<QueryableId, Arc<Resource>>,
}

impl HatFace {
    fn new() -> Self {
        Self {
            link_id: 0,
            next_id: AtomicU32::new(0),
            local_subs: HashMap::new(),
            remote_subs: HashMap::new(),
            local_qabls: HashMap::new(),
            remote_qabls: HashMap::new(),
        }
    }
}

fn get_router(tables: &Tables, face: &Arc<FaceState>, nodeid: NodeId) -> Option<ZenohId> {
    match hat!(tables)
        .routers_net
        .as_ref()
        .unwrap()
        .get_link(face_hat!(face).link_id)
    {
        Some(link) => match link.get_zid(&(nodeid as u64)) {
            Some(router) => Some(*router),
            None => {
                tracing::error!(
                    "Received router declaration with unknown routing context id {}",
                    nodeid
                );
                None
            }
        },
        None => {
            tracing::error!(
                "Could not find corresponding link in routers network for {}",
                face
            );
            None
        }
    }
}

fn get_peer(tables: &Tables, face: &Arc<FaceState>, nodeid: NodeId) -> Option<ZenohId> {
    match hat!(tables)
        .peers_net
        .as_ref()
        .unwrap()
        .get_link(face_hat!(face).link_id)
    {
        Some(link) => match link.get_zid(&(nodeid as u64)) {
            Some(router) => Some(*router),
            None => {
                tracing::error!(
                    "Received peer declaration with unknown routing context id {}",
                    nodeid
                );
                None
            }
        },
        None => {
            tracing::error!(
                "Could not find corresponding link in peers network for {}",
                face
            );
            None
        }
    }
}

impl HatTrait for HatCode {}

#[inline]
fn get_routes_entries(tables: &Tables) -> RoutesIndexes {
    let routers_indexes = hat!(tables)
        .routers_net
        .as_ref()
        .unwrap()
        .graph
        .node_indices()
        .map(|i| i.index() as NodeId)
        .collect::<Vec<NodeId>>();
    let peers_indexes = if hat!(tables).full_net(WhatAmI::Peer) {
        hat!(tables)
            .peers_net
            .as_ref()
            .unwrap()
            .graph
            .node_indices()
            .map(|i| i.index() as NodeId)
            .collect::<Vec<NodeId>>()
    } else {
        vec![0]
    };
    RoutesIndexes {
        routers: routers_indexes,
        peers: peers_indexes,
        clients: vec![0],
    }
}<|MERGE_RESOLUTION|>--- conflicted
+++ resolved
@@ -248,20 +248,12 @@
                 .as_ref()
                 .map(|net| {
                     let links = net.get_links(peer1);
-<<<<<<< HEAD
-=======
-                    tracing::debug!("failover_brokering {} {} ({:?})", peer1, peer2, links);
->>>>>>> 664efbd2
                     HatTables::failover_brokering_to(links, peer2)
                 })
                 .unwrap_or(false)
     }
 
     fn schedule_compute_trees(&mut self, tables_ref: Arc<TablesLock>, net_type: WhatAmI) {
-<<<<<<< HEAD
-=======
-        tracing::trace!("Schedule computations");
->>>>>>> 664efbd2
         if (net_type == WhatAmI::Router && self.routers_trees_task.is_none())
             || (net_type == WhatAmI::Peer && self.peers_trees_task.is_none())
         {
