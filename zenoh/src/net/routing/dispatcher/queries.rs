--- conflicted
+++ resolved
@@ -21,31 +21,18 @@
 use tokio_util::sync::CancellationToken;
 use zenoh_buffers::ZBuf;
 use zenoh_config::WhatAmI;
-<<<<<<< HEAD
-=======
-use zenoh_protocol::core::key_expr::keyexpr;
-use zenoh_protocol::core::KnownEncoding;
-use zenoh_protocol::network::declare::queryable::ext::QueryableInfo;
-use zenoh_protocol::zenoh;
-use zenoh_protocol::zenoh::ext::ValueType;
->>>>>>> 75aa2739
 use zenoh_protocol::{
     core::{key_expr::keyexpr, Encoding, WireExpr},
     network::{
-<<<<<<< HEAD
         declare::{ext, queryable::ext::QueryableInfoType, QueryableId},
         interest::{InterestId, InterestMode},
-        request::{ext::TargetType, Request, RequestId},
-=======
-        declare::ext,
         request::{
             ext::{BudgetType, TargetType, TimeoutType},
             Request, RequestId,
         },
->>>>>>> 75aa2739
         response::{self, ext::ResponderIdType, Response, ResponseFinal},
     },
-    zenoh::{query::Consolidation, reply::ReplyBody, Put, Reply, RequestBody, ResponseBody},
+    zenoh::{self, query::Consolidation, reply::ReplyBody, Put, Reply, RequestBody, ResponseBody},
 };
 use zenoh_sync::get_mut_unchecked;
 use zenoh_util::Timed;
@@ -489,17 +476,12 @@
                 ext_respid,
                 WireExpr::empty(),
                 ResponseBody::Err(zenoh::Err {
-                    timestamp: None,
-                    is_infrastructure: false,
+                    encoding: Encoding::default(),
                     ext_sinfo: None,
+                    #[cfg(feature = "shared-memory")]
+                    ext_shm: None,
                     ext_unknown: vec![],
-                    ext_body: Some(ValueType {
-                        #[cfg(feature = "shared-memory")]
-                        ext_shm: None,
-                        payload: ZBuf::from("Timeout".as_bytes().to_vec()),
-                        encoding: KnownEncoding::TextPlain.into(),
-                    }),
-                    code: 0, // TODO
+                    payload: ZBuf::from("Timeout".as_bytes().to_vec()),
                 }),
             );
             let queries_lock = zwrite!(self.tables.queries_lock);
@@ -737,7 +719,6 @@
                             expr.full_expr().to_string(),
                         ));
                 } else {
-<<<<<<< HEAD
                     for ((outface, key_expr, context), qid) in route.values() {
                         QueryCleanup::spawn_query_clean_up_task(outface, tables_ref, *qid, timeout);
                         #[cfg(feature = "stats")]
@@ -745,39 +726,8 @@
                             inc_req_stats!(outface, tx, user, body)
                         } else {
                             inc_req_stats!(outface, tx, admin, body)
-=======
-                    #[cfg(feature = "complete_n")]
-                    {
-                        for ((outface, key_expr, context), qid, t) in route.values() {
-                            QueryCleanup::spawn_query_clean_up_task(
-                                outface, tables_ref, *qid, timeout,
-                            );
-                            #[cfg(feature = "stats")]
-                            if !admin {
-                                inc_req_stats!(outface, tx, user, body)
-                            } else {
-                                inc_req_stats!(outface, tx, admin, body)
-                            }
-
-                            tracing::trace!("Propagate query {}:{} to {}", face, qid, outface);
-                            outface.primitives.send_request(RoutingContext::with_expr(
-                                Request {
-                                    id: *qid,
-                                    wire_expr: key_expr.into(),
-                                    ext_qos: ext::QoSType::request_default(),
-                                    ext_tstamp: None,
-                                    ext_nodeid: ext::NodeIdType { node_id: *context },
-                                    ext_target: *t,
-                                    ext_budget,
-                                    ext_timeout,
-                                    payload: body.clone(),
-                                },
-                                expr.full_expr().to_string(),
-                            ));
->>>>>>> 75aa2739
                         }
 
-<<<<<<< HEAD
                         tracing::trace!("Propagate query {}:{} to {}", face, qid, outface);
                         outface.primitives.send_request(RoutingContext::with_expr(
                             Request {
@@ -786,44 +736,13 @@
                                 ext_qos: ext::QoSType::REQUEST,
                                 ext_tstamp: None,
                                 ext_nodeid: ext::NodeIdType { node_id: *context },
-                                ext_target: target,
-                                ext_budget: None,
-                                ext_timeout: None,
+                                ext_target,
+                                ext_budget,
+                                ext_timeout,
                                 payload: body.clone(),
                             },
                             expr.full_expr().to_string(),
                         ));
-=======
-                    #[cfg(not(feature = "complete_n"))]
-                    {
-                        for ((outface, key_expr, context), qid) in route.values() {
-                            QueryCleanup::spawn_query_clean_up_task(
-                                outface, tables_ref, *qid, timeout,
-                            );
-                            #[cfg(feature = "stats")]
-                            if !admin {
-                                inc_req_stats!(outface, tx, user, body)
-                            } else {
-                                inc_req_stats!(outface, tx, admin, body)
-                            }
-
-                            tracing::trace!("Propagate query {}:{} to {}", face, qid, outface);
-                            outface.primitives.send_request(RoutingContext::with_expr(
-                                Request {
-                                    id: *qid,
-                                    wire_expr: key_expr.into(),
-                                    ext_qos: ext::QoSType::request_default(),
-                                    ext_tstamp: None,
-                                    ext_nodeid: ext::NodeIdType { node_id: *context },
-                                    ext_target,
-                                    ext_budget,
-                                    ext_timeout,
-                                    payload: body.clone(),
-                                },
-                                expr.full_expr().to_string(),
-                            ));
-                        }
->>>>>>> 75aa2739
                     }
                 }
             } else {
