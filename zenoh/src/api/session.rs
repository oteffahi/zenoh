//
// Copyright (c) 2023 ZettaScale Technology
//
// This program and the accompanying materials are made available under the
// terms of the Eclipse Public License 2.0 which is available at
// http://www.eclipse.org/legal/epl-2.0, or the Apache License, Version 2.0
// which is available at https://www.apache.org/licenses/LICENSE-2.0.
//
// SPDX-License-Identifier: EPL-2.0 OR Apache-2.0
//
// Contributors:
//   ZettaScale Zenoh Team, <zenoh@zettascale.tech>
//
use std::{
    collections::HashMap,
    convert::{TryFrom, TryInto},
    fmt,
    future::{IntoFuture, Ready},
    ops::Deref,
    sync::{
        atomic::{AtomicU16, Ordering},
        Arc, RwLock,
    },
    time::Duration,
};

use tracing::{error, trace, warn};
use uhlc::HLC;
use zenoh_buffers::ZBuf;
use zenoh_collections::SingleOrVec;
use zenoh_config::{unwrap_or_default, wrappers::ZenohId, Config, Notifier};
use zenoh_core::{zconfigurable, zread, Resolvable, Resolve, ResolveClosure, ResolveFuture, Wait};
#[cfg(feature = "unstable")]
use zenoh_protocol::network::{declare::SubscriberId, ext};
use zenoh_protocol::{
    core::{
        key_expr::{keyexpr, OwnedKeyExpr},
        AtomicExprId, CongestionControl, EntityId, ExprId, Parameters, Reliability, WireExpr,
        EMPTY_EXPR_ID,
    },
    network::{
        self,
        declare::{
            self, common::ext::WireExprType, queryable::ext::QueryableInfoType,
            subscriber::ext::SubscriberInfo, Declare, DeclareBody, DeclareKeyExpr,
            DeclareQueryable, DeclareSubscriber, UndeclareQueryable, UndeclareSubscriber,
        },
        interest::{InterestMode, InterestOptions},
        request::{self, ext::TargetType, Request},
        AtomicRequestId, Interest, Mapping, Push, RequestId, Response, ResponseFinal,
    },
    zenoh::{
        query::{self, ext::QueryBodyType, Consolidation},
        reply::ReplyBody,
        Del, PushBody, Put, RequestBody, ResponseBody,
    },
};
use zenoh_result::ZResult;
#[cfg(feature = "shared-memory")]
use zenoh_shm::api::client_storage::ShmClientStorage;
use zenoh_task::TaskController;

use super::{
    admin,
    builders::publisher::{
        PublicationBuilderDelete, PublicationBuilderPut, PublisherBuilder, SessionDeleteBuilder,
        SessionPutBuilder,
    },
    bytes::ZBytes,
    encoding::Encoding,
    handlers::{Callback, DefaultHandler},
    info::SessionInfo,
    key_expr::{KeyExpr, KeyExprInner},
    publisher::{Priority, PublisherState},
    query::{
        ConsolidationMode, QueryConsolidation, QueryState, QueryTarget, Reply, SessionGetBuilder,
    },
    queryable::{Query, QueryInner, QueryableBuilder, QueryableState},
    sample::{DataInfo, DataInfoIntoSample, Locality, QoS, Sample, SampleKind},
    selector::Selector,
    subscriber::{SubscriberBuilder, SubscriberState},
    value::Value,
    Id,
};
#[cfg(feature = "unstable")]
use super::{
    liveliness::{Liveliness, LivelinessTokenState},
    publisher::Publisher,
    publisher::{MatchingListenerState, MatchingStatus},
    sample::SourceInfo,
};
use crate::{
    api::selector::ZenohParameters,
    net::{
        primitives::Primitives,
        routing::dispatcher::face::Face,
        runtime::{Runtime, RuntimeBuilder},
    },
};

zconfigurable! {
    pub(crate) static ref API_DATA_RECEPTION_CHANNEL_SIZE: usize = 256;
    pub(crate) static ref API_QUERY_RECEPTION_CHANNEL_SIZE: usize = 256;
    pub(crate) static ref API_REPLY_EMISSION_CHANNEL_SIZE: usize = 256;
    pub(crate) static ref API_REPLY_RECEPTION_CHANNEL_SIZE: usize = 256;
}

pub(crate) struct SessionState {
    pub(crate) primitives: Option<Arc<Face>>, // @TODO replace with MaybeUninit ??
    pub(crate) expr_id_counter: AtomicExprId, // @TODO: manage rollover and uniqueness
    pub(crate) qid_counter: AtomicRequestId,
    pub(crate) local_resources: HashMap<ExprId, Resource>,
    pub(crate) remote_resources: HashMap<ExprId, Resource>,
    #[cfg(feature = "unstable")]
    pub(crate) remote_subscribers: HashMap<SubscriberId, KeyExpr<'static>>,
    pub(crate) publishers: HashMap<Id, PublisherState>,
    pub(crate) subscribers: HashMap<Id, Arc<SubscriberState>>,
    pub(crate) queryables: HashMap<Id, Arc<QueryableState>>,
    #[cfg(feature = "unstable")]
    pub(crate) tokens: HashMap<Id, Arc<LivelinessTokenState>>,
    #[cfg(feature = "unstable")]
    pub(crate) matching_listeners: HashMap<Id, Arc<MatchingListenerState>>,
    pub(crate) queries: HashMap<RequestId, QueryState>,
    pub(crate) aggregated_subscribers: Vec<OwnedKeyExpr>,
    pub(crate) aggregated_publishers: Vec<OwnedKeyExpr>,
}

impl SessionState {
    pub(crate) fn new(
        aggregated_subscribers: Vec<OwnedKeyExpr>,
        aggregated_publishers: Vec<OwnedKeyExpr>,
    ) -> SessionState {
        SessionState {
            primitives: None,
            expr_id_counter: AtomicExprId::new(1), // Note: start at 1 because 0 is reserved for NO_RESOURCE
            qid_counter: AtomicRequestId::new(0),
            local_resources: HashMap::new(),
            remote_resources: HashMap::new(),
            #[cfg(feature = "unstable")]
            remote_subscribers: HashMap::new(),
            publishers: HashMap::new(),
            subscribers: HashMap::new(),
            queryables: HashMap::new(),
            #[cfg(feature = "unstable")]
            tokens: HashMap::new(),
            #[cfg(feature = "unstable")]
            matching_listeners: HashMap::new(),
            queries: HashMap::new(),
            aggregated_subscribers,
            aggregated_publishers,
        }
    }
}

impl SessionState {
    #[inline]
    fn get_local_res(&self, id: &ExprId) -> Option<&Resource> {
        self.local_resources.get(id)
    }

    #[inline]
    fn get_remote_res(&self, id: &ExprId, mapping: Mapping) -> Option<&Resource> {
        match mapping {
            Mapping::Receiver => self.local_resources.get(id),
            Mapping::Sender => self.remote_resources.get(id),
        }
    }

    #[inline]
    fn get_res(&self, id: &ExprId, mapping: Mapping, local: bool) -> Option<&Resource> {
        if local {
            self.get_local_res(id)
        } else {
            self.get_remote_res(id, mapping)
        }
    }

    pub(crate) fn remote_key_to_expr<'a>(&'a self, key_expr: &'a WireExpr) -> ZResult<KeyExpr<'a>> {
        if key_expr.scope == EMPTY_EXPR_ID {
            Ok(unsafe { keyexpr::from_str_unchecked(key_expr.suffix.as_ref()) }.into())
        } else if key_expr.suffix.is_empty() {
            match self.get_remote_res(&key_expr.scope, key_expr.mapping) {
                Some(Resource::Node(ResourceNode { key_expr, .. })) => Ok(key_expr.into()),
                Some(Resource::Prefix { prefix }) => bail!(
                    "Received {:?}, where {} is `{}`, which isn't a valid key expression",
                    key_expr,
                    key_expr.scope,
                    prefix
                ),
                None => bail!("Remote resource {} not found", key_expr.scope),
            }
        } else {
            [
                match self.get_remote_res(&key_expr.scope, key_expr.mapping) {
                    Some(Resource::Node(ResourceNode { key_expr, .. })) => key_expr.as_str(),
                    Some(Resource::Prefix { prefix }) => prefix.as_ref(),
                    None => bail!("Remote resource {} not found", key_expr.scope),
                },
                key_expr.suffix.as_ref(),
            ]
            .concat()
            .try_into()
        }
    }

    pub(crate) fn local_wireexpr_to_expr<'a>(
        &'a self,
        key_expr: &'a WireExpr,
    ) -> ZResult<KeyExpr<'a>> {
        if key_expr.scope == EMPTY_EXPR_ID {
            key_expr.suffix.as_ref().try_into()
        } else if key_expr.suffix.is_empty() {
            match self.get_local_res(&key_expr.scope) {
                Some(Resource::Node(ResourceNode { key_expr, .. })) => Ok(key_expr.into()),
                Some(Resource::Prefix { prefix }) => bail!(
                    "Received {:?}, where {} is `{}`, which isn't a valid key expression",
                    key_expr,
                    key_expr.scope,
                    prefix
                ),
                None => bail!("Remote resource {} not found", key_expr.scope),
            }
        } else {
            [
                match self.get_local_res(&key_expr.scope) {
                    Some(Resource::Node(ResourceNode { key_expr, .. })) => key_expr.as_str(),
                    Some(Resource::Prefix { prefix }) => prefix.as_ref(),
                    None => bail!("Remote resource {} not found", key_expr.scope),
                },
                key_expr.suffix.as_ref(),
            ]
            .concat()
            .try_into()
        }
    }

    pub(crate) fn wireexpr_to_keyexpr<'a>(
        &'a self,
        key_expr: &'a WireExpr,
        local: bool,
    ) -> ZResult<KeyExpr<'a>> {
        if local {
            self.local_wireexpr_to_expr(key_expr)
        } else {
            self.remote_key_to_expr(key_expr)
        }
    }
}

impl fmt::Debug for SessionState {
    fn fmt(&self, f: &mut fmt::Formatter) -> fmt::Result {
        write!(
            f,
            "SessionState{{ subscribers: {} }}",
            self.subscribers.len()
        )
    }
}

pub(crate) struct ResourceNode {
    pub(crate) key_expr: OwnedKeyExpr,
    pub(crate) subscribers: Vec<Arc<SubscriberState>>,
}
pub(crate) enum Resource {
    Prefix { prefix: Box<str> },
    Node(ResourceNode),
}

impl Resource {
    pub(crate) fn new(name: Box<str>) -> Self {
        if keyexpr::new(name.as_ref()).is_ok() {
            Self::for_keyexpr(unsafe { OwnedKeyExpr::from_boxed_string_unchecked(name) })
        } else {
            Self::Prefix { prefix: name }
        }
    }
    pub(crate) fn for_keyexpr(key_expr: OwnedKeyExpr) -> Self {
        Self::Node(ResourceNode {
            key_expr,
            subscribers: Vec::new(),
        })
    }
    pub(crate) fn name(&self) -> &str {
        match self {
            Resource::Prefix { prefix } => prefix.as_ref(),
            Resource::Node(ResourceNode { key_expr, .. }) => key_expr.as_str(),
        }
    }
    pub(crate) fn as_node_mut(&mut self) -> Option<&mut ResourceNode> {
        match self {
            Resource::Prefix { .. } => None,
            Resource::Node(node) => Some(node),
        }
    }
}

#[derive(Clone)]
pub enum SessionRef<'a> {
    Borrow(&'a Session),
    Shared(Arc<Session>),
}

impl<'s, 'a> SessionDeclarations<'s, 'a> for SessionRef<'a> {
    fn declare_subscriber<'b, TryIntoKeyExpr>(
        &'s self,
        key_expr: TryIntoKeyExpr,
    ) -> SubscriberBuilder<'a, 'b, DefaultHandler>
    where
        TryIntoKeyExpr: TryInto<KeyExpr<'b>>,
        <TryIntoKeyExpr as TryInto<KeyExpr<'b>>>::Error: Into<zenoh_result::Error>,
    {
        SubscriberBuilder {
            session: self.clone(),
            key_expr: TryIntoKeyExpr::try_into(key_expr).map_err(Into::into),
            reliability: Reliability::DEFAULT,
            origin: Locality::default(),
            handler: DefaultHandler::default(),
        }
    }
    fn declare_queryable<'b, TryIntoKeyExpr>(
        &'s self,
        key_expr: TryIntoKeyExpr,
    ) -> QueryableBuilder<'a, 'b, DefaultHandler>
    where
        TryIntoKeyExpr: TryInto<KeyExpr<'b>>,
        <TryIntoKeyExpr as TryInto<KeyExpr<'b>>>::Error: Into<zenoh_result::Error>,
    {
        QueryableBuilder {
            session: self.clone(),
            key_expr: key_expr.try_into().map_err(Into::into),
            complete: false,
            origin: Locality::default(),
            handler: DefaultHandler::default(),
        }
    }
    fn declare_publisher<'b, TryIntoKeyExpr>(
        &'s self,
        key_expr: TryIntoKeyExpr,
    ) -> PublisherBuilder<'a, 'b>
    where
        TryIntoKeyExpr: TryInto<KeyExpr<'b>>,
        <TryIntoKeyExpr as TryInto<KeyExpr<'b>>>::Error: Into<zenoh_result::Error>,
    {
        PublisherBuilder {
            session: self.clone(),
            key_expr: key_expr.try_into().map_err(Into::into),
            congestion_control: CongestionControl::DEFAULT,
            priority: Priority::DEFAULT,
            is_express: false,
            destination: Locality::default(),
        }
    }
    #[zenoh_macros::unstable]
    fn liveliness(&'s self) -> Liveliness<'a> {
        Liveliness {
            session: self.clone(),
        }
    }
    fn info(&'s self) -> SessionInfo<'a> {
        SessionInfo {
            session: self.clone(),
        }
    }
}

impl Deref for SessionRef<'_> {
    type Target = Session;

    fn deref(&self) -> &Self::Target {
        match self {
            SessionRef::Borrow(b) => b,
            SessionRef::Shared(s) => s,
        }
    }
}

impl fmt::Debug for SessionRef<'_> {
    fn fmt(&self, f: &mut fmt::Formatter<'_>) -> fmt::Result {
        match self {
            SessionRef::Borrow(b) => Session::fmt(b, f),
            SessionRef::Shared(s) => Session::fmt(s, f),
        }
    }
}

/// A trait implemented by types that can be undeclared.
pub trait Undeclarable<S, O, T = ZResult<()>>
where
    O: Resolve<T> + Send,
{
    fn undeclare_inner(self, session: S) -> O;
}

impl<'a, O, T, G> Undeclarable<&'a Session, O, T> for G
where
    O: Resolve<T> + Send,
    G: Undeclarable<(), O, T>,
{
    fn undeclare_inner(self, _: &'a Session) -> O {
        self.undeclare_inner(())
    }
}

/// A zenoh session.
///
pub struct Session {
    pub(crate) runtime: Runtime,
    pub(crate) state: Arc<RwLock<SessionState>>,
    pub(crate) id: u16,
    close_on_drop: bool,
    owns_runtime: bool,
    task_controller: TaskController,
}

static SESSION_ID_COUNTER: AtomicU16 = AtomicU16::new(0);
impl Session {
    pub(crate) fn init(
        runtime: Runtime,
        aggregated_subscribers: Vec<OwnedKeyExpr>,
        aggregated_publishers: Vec<OwnedKeyExpr>,
    ) -> impl Resolve<Session> {
        ResolveClosure::new(move || {
            let router = runtime.router();
            let state = Arc::new(RwLock::new(SessionState::new(
                aggregated_subscribers,
                aggregated_publishers,
            )));
            let session = Session {
                runtime: runtime.clone(),
                state: state.clone(),
                id: SESSION_ID_COUNTER.fetch_add(1, Ordering::SeqCst),
                close_on_drop: true,
                owns_runtime: false,
                task_controller: TaskController::default(),
            };

            runtime.new_handler(Arc::new(admin::Handler::new(session.clone())));

            let primitives = Some(router.new_primitives(Arc::new(session.clone())));
            zwrite!(state).primitives = primitives;

            admin::init(&session);

            session
        })
    }

    /// Consumes the given `Session`, returning a thread-safe reference-counting
    /// pointer to it (`Arc<Session>`). This is equivalent to `Arc::new(session)`.
    ///
    /// This is useful to share ownership of the `Session` between several threads
    /// and tasks. It also alows to create [`Subscriber`](Subscriber) and
    /// [`Queryable`](Queryable) with static lifetime that can be moved to several
    /// threads and tasks
    ///
    /// Note: the given zenoh `Session` will be closed when the last reference to
    /// it is dropped.
    ///
    /// # Examples
    /// ```no_run
    /// # #[tokio::main]
    /// # async fn main() {
    /// use zenoh::prelude::*;
    ///
    /// let session = zenoh::open(zenoh::config::peer()).await.unwrap().into_arc();
    /// let subscriber = session.declare_subscriber("key/expression")
    ///     .await
    ///     .unwrap();
    /// tokio::task::spawn(async move {
    ///     while let Ok(sample) = subscriber.recv_async().await {
    ///         println!("Received: {:?}", sample);
    ///     }
    /// }).await;
    /// # }
    /// ```
    pub fn into_arc(self) -> Arc<Self> {
        Arc::new(self)
    }

    /// Consumes and leaks the given `Session`, returning a `'static` mutable
    /// reference to it. The given `Session` will live  for the remainder of
    /// the program's life. Dropping the returned reference will cause a memory
    /// leak.
    ///
    /// This is useful to move entities (like [`Subscriber`](Subscriber)) which
    /// lifetimes are bound to the session lifetime in several threads or tasks.
    ///
    /// Note: the given zenoh `Session` cannot be closed any more. At process
    /// termination the zenoh session will terminate abruptly. If possible prefer
    /// using [`Session::into_arc()`](Session::into_arc).
    ///
    /// # Examples
    /// ```no_run
    /// # #[tokio::main]
    /// # async fn main() {
    /// use zenoh::prelude::*;
    ///
    /// let session = zenoh::Session::leak(zenoh::open(zenoh::config::peer()).await.unwrap());
    /// let subscriber = session.declare_subscriber("key/expression").await.unwrap();
    /// tokio::task::spawn(async move {
    ///     while let Ok(sample) = subscriber.recv_async().await {
    ///         println!("Received: {:?}", sample);
    ///     }
    /// }).await;
    /// # }
    /// ```
    pub fn leak(s: Self) -> &'static mut Self {
        Box::leak(Box::new(s))
    }

    /// Returns the identifier of the current session. `zid()` is a convenient shortcut.
    /// See [`Session::info()`](`Session::info()`) and [`SessionInfo::zid()`](`SessionInfo::zid()`) for more details.
    pub fn zid(&self) -> ZenohId {
        self.info().zid().wait()
    }

    pub fn hlc(&self) -> Option<&HLC> {
        self.runtime.hlc()
    }

    /// Close the zenoh [`Session`](Session).
    ///
    /// Sessions are automatically closed when dropped, but you may want to use this function to handle errors or
    /// close the Session asynchronously.
    ///
    /// # Examples
    /// ```
    /// # #[tokio::main]
    /// # async fn main() {
    /// use zenoh::prelude::*;
    ///
    /// let session = zenoh::open(zenoh::config::peer()).await.unwrap();
    /// session.close().await.unwrap();
    /// # }
    /// ```
    pub fn close(mut self) -> impl Resolve<ZResult<()>> {
        ResolveFuture::new(async move {
            trace!("close()");
            // set the flag first to avoid double panic if this function panic
            self.close_on_drop = false;
            self.task_controller.terminate_all(Duration::from_secs(10));
            if self.owns_runtime {
                self.runtime.close().await?;
            }
            let mut state = zwrite!(self.state);
            // clean up to break cyclic references from self.state to itself
            let primitives = state.primitives.take();
            state.queryables.clear();
            drop(state);
            primitives.as_ref().unwrap().send_close();
            Ok(())
        })
    }

    pub fn undeclare<'a, T, O>(&'a self, decl: T) -> O
    where
        O: Resolve<ZResult<()>>,
        T: Undeclarable<&'a Self, O, ZResult<()>>,
    {
        Undeclarable::undeclare_inner(decl, self)
    }

    /// Get the current configuration of the zenoh [`Session`](Session).
    ///
    /// The returned configuration [`Notifier`](Notifier) can be used to read the current
    /// zenoh configuration through the `get` function or
    /// modify the zenoh configuration through the `insert`,
    /// or `insert_json5` funtion.
    ///
    /// # Examples
    /// ### Read current zenoh configuration
    /// ```
    /// # #[tokio::main]
    /// # async fn main() {
    /// use zenoh::prelude::*;
    ///
    /// let session = zenoh::open(zenoh::config::peer()).await.unwrap();
    /// let peers = session.config().get("connect/endpoints").unwrap();
    /// # }
    /// ```
    ///
    /// ### Modify current zenoh configuration
    /// ```
    /// # #[tokio::main]
    /// # async fn main() {
    /// use zenoh::prelude::*;
    ///
    /// let session = zenoh::open(zenoh::config::peer()).await.unwrap();
    /// let _ = session.config().insert_json5("connect/endpoints", r#"["tcp/127.0.0.1/7447"]"#);
    /// # }
    /// ```
    pub fn config(&self) -> &Notifier<Config> {
        self.runtime.config()
    }
}

impl<'a> SessionDeclarations<'a, 'a> for Session {
    fn info(&self) -> SessionInfo {
        SessionRef::Borrow(self).info()
    }
    fn declare_subscriber<'b, TryIntoKeyExpr>(
        &'a self,
        key_expr: TryIntoKeyExpr,
    ) -> SubscriberBuilder<'a, 'b, DefaultHandler>
    where
        TryIntoKeyExpr: TryInto<KeyExpr<'b>>,
        <TryIntoKeyExpr as TryInto<KeyExpr<'b>>>::Error: Into<zenoh_result::Error>,
    {
        SessionRef::Borrow(self).declare_subscriber(key_expr)
    }
    fn declare_queryable<'b, TryIntoKeyExpr>(
        &'a self,
        key_expr: TryIntoKeyExpr,
    ) -> QueryableBuilder<'a, 'b, DefaultHandler>
    where
        TryIntoKeyExpr: TryInto<KeyExpr<'b>>,
        <TryIntoKeyExpr as TryInto<KeyExpr<'b>>>::Error: Into<zenoh_result::Error>,
    {
        SessionRef::Borrow(self).declare_queryable(key_expr)
    }
    fn declare_publisher<'b, TryIntoKeyExpr>(
        &'a self,
        key_expr: TryIntoKeyExpr,
    ) -> PublisherBuilder<'a, 'b>
    where
        TryIntoKeyExpr: TryInto<KeyExpr<'b>>,
        <TryIntoKeyExpr as TryInto<KeyExpr<'b>>>::Error: Into<zenoh_result::Error>,
    {
        SessionRef::Borrow(self).declare_publisher(key_expr)
    }
    #[zenoh_macros::unstable]
    fn liveliness(&'a self) -> Liveliness {
        SessionRef::Borrow(self).liveliness()
    }
}

impl Session {
    /// Informs Zenoh that you intend to use `key_expr` multiple times and that it should optimize its transmission.
    ///
    /// The returned `KeyExpr`'s internal structure may differ from what you would have obtained through a simple
    /// `key_expr.try_into()`, to save time on detecting the optimizations that have been associated with it.
    ///
    /// # Examples
    /// ```
    /// # #[tokio::main]
    /// # async fn main() {
    /// use zenoh::prelude::*;
    ///
    /// let session = zenoh::open(zenoh::config::peer()).await.unwrap();
    /// let key_expr = session.declare_keyexpr("key/expression").await.unwrap();
    /// # }
    /// ```
    pub fn declare_keyexpr<'a, 'b: 'a, TryIntoKeyExpr>(
        &'a self,
        key_expr: TryIntoKeyExpr,
    ) -> impl Resolve<ZResult<KeyExpr<'b>>> + 'a
    where
        TryIntoKeyExpr: TryInto<KeyExpr<'b>>,
        <TryIntoKeyExpr as TryInto<KeyExpr<'b>>>::Error: Into<zenoh_result::Error>,
    {
        let key_expr: ZResult<KeyExpr> = key_expr.try_into().map_err(Into::into);
        self._declare_keyexpr(key_expr)
    }

    fn _declare_keyexpr<'a, 'b: 'a>(
        &'a self,
        key_expr: ZResult<KeyExpr<'b>>,
    ) -> impl Resolve<ZResult<KeyExpr<'b>>> + 'a {
        let sid = self.id;
        ResolveClosure::new(move || {
            let key_expr: KeyExpr = key_expr?;
            let prefix_len = key_expr.len() as u32;
            let expr_id = self.declare_prefix(key_expr.as_str()).wait();
            let key_expr = match key_expr.0 {
                KeyExprInner::Borrowed(key_expr) | KeyExprInner::BorrowedWire { key_expr, .. } => {
                    KeyExpr(KeyExprInner::BorrowedWire {
                        key_expr,
                        expr_id,
                        mapping: Mapping::Sender,
                        prefix_len,
                        session_id: sid,
                    })
                }
                KeyExprInner::Owned(key_expr) | KeyExprInner::Wire { key_expr, .. } => {
                    KeyExpr(KeyExprInner::Wire {
                        key_expr,
                        expr_id,
                        mapping: Mapping::Sender,
                        prefix_len,
                        session_id: sid,
                    })
                }
            };
            Ok(key_expr)
        })
    }

    /// Put data.
    ///
    /// # Arguments
    ///
    /// * `key_expr` - Key expression matching the resources to put
    /// * `payload` - The payload to put
    ///
    /// # Examples
    /// ```
    /// # #[tokio::main]
    /// # async fn main() {
    /// use zenoh::{encoding::Encoding, prelude::*};
    ///
    /// let session = zenoh::open(zenoh::config::peer()).await.unwrap();
    /// session
    ///     .put("key/expression", "payload")
    ///     .encoding(Encoding::TEXT_PLAIN)
    ///     .await
    ///     .unwrap();
    /// # }
    /// ```
    #[inline]
    pub fn put<'a, 'b: 'a, TryIntoKeyExpr, IntoZBytes>(
        &'a self,
        key_expr: TryIntoKeyExpr,
        payload: IntoZBytes,
    ) -> SessionPutBuilder<'a, 'b>
    where
        TryIntoKeyExpr: TryInto<KeyExpr<'b>>,
        <TryIntoKeyExpr as TryInto<KeyExpr<'b>>>::Error: Into<zenoh_result::Error>,
        IntoZBytes: Into<ZBytes>,
    {
        SessionPutBuilder {
            publisher: self.declare_publisher(key_expr),
            kind: PublicationBuilderPut {
                payload: payload.into(),
                encoding: Encoding::default(),
            },
            timestamp: None,
            attachment: None,
            #[cfg(feature = "unstable")]
            source_info: SourceInfo::empty(),
        }
    }

    /// Delete data.
    ///
    /// # Arguments
    ///
    /// * `key_expr` - Key expression matching the resources to delete
    ///
    /// # Examples
    /// ```
    /// # #[tokio::main]
    /// # async fn main() {
    /// use zenoh::prelude::*;
    ///
    /// let session = zenoh::open(zenoh::config::peer()).await.unwrap();
    /// session.delete("key/expression").await.unwrap();
    /// # }
    /// ```
    #[inline]
    pub fn delete<'a, 'b: 'a, TryIntoKeyExpr>(
        &'a self,
        key_expr: TryIntoKeyExpr,
    ) -> SessionDeleteBuilder<'a, 'b>
    where
        TryIntoKeyExpr: TryInto<KeyExpr<'b>>,
        <TryIntoKeyExpr as TryInto<KeyExpr<'b>>>::Error: Into<zenoh_result::Error>,
    {
        SessionDeleteBuilder {
            publisher: self.declare_publisher(key_expr),
            kind: PublicationBuilderDelete,
            timestamp: None,
            attachment: None,
            #[cfg(feature = "unstable")]
            source_info: SourceInfo::empty(),
        }
    }
    /// Query data from the matching queryables in the system.
    ///
    /// Unless explicitly requested via [`GetBuilder::accept_replies`], replies are guaranteed to have
    /// key expressions that match the requested `selector`.
    ///
    /// # Arguments
    ///
    /// * `selector` - The selection of resources to query
    ///
    /// # Examples
    /// ```
    /// # #[tokio::main]
    /// # async fn main() {
    /// use zenoh::prelude::*;
    ///
    /// let session = zenoh::open(zenoh::config::peer()).await.unwrap();
    /// let replies = session.get("key/expression").await.unwrap();
    /// while let Ok(reply) = replies.recv_async().await {
    ///     println!(">> Received {:?}", reply.result());
    /// }
    /// # }
    /// ```
    pub fn get<'a, 'b: 'a, TryIntoSelector>(
        &'a self,
        selector: TryIntoSelector,
    ) -> SessionGetBuilder<'a, 'b, DefaultHandler>
    where
        TryIntoSelector: TryInto<Selector<'b>>,
        <TryIntoSelector as TryInto<Selector<'b>>>::Error: Into<zenoh_result::Error>,
    {
        let selector = selector.try_into().map_err(Into::into);
        let timeout = {
            let conf = self.runtime.config().lock();
            Duration::from_millis(unwrap_or_default!(conf.queries_default_timeout()))
        };
        let qos: QoS = request::ext::QoSType::REQUEST.into();
        SessionGetBuilder {
            session: self,
            selector,
            scope: Ok(None),
            target: QueryTarget::DEFAULT,
            consolidation: QueryConsolidation::DEFAULT,
            qos: qos.into(),
            destination: Locality::default(),
            timeout,
            value: None,
            attachment: None,
            handler: DefaultHandler::default(),
            #[cfg(feature = "unstable")]
            source_info: SourceInfo::empty(),
        }
    }
}

impl Session {
    pub(crate) fn clone(&self) -> Self {
        Self {
            runtime: self.runtime.clone(),
            state: self.state.clone(),
            id: self.id,
            close_on_drop: false,
            owns_runtime: self.owns_runtime,
            task_controller: self.task_controller.clone(),
        }
    }

    #[allow(clippy::new_ret_no_self)]
    pub(super) fn new(
        config: Config,
        #[cfg(feature = "shared-memory")] shm_clients: Option<Arc<ShmClientStorage>>,
    ) -> impl Resolve<ZResult<Session>> {
        ResolveFuture::new(async move {
            tracing::debug!("Config: {:?}", &config);
            let aggregated_subscribers = config.aggregation().subscribers().clone();
            let aggregated_publishers = config.aggregation().publishers().clone();
            #[allow(unused_mut)] // Required for shared-memory
            let mut runtime = RuntimeBuilder::new(config);
            #[cfg(feature = "shared-memory")]
            {
                runtime = runtime.shm_clients(shm_clients);
            }
            let mut runtime = runtime.build().await?;

            let mut session = Self::init(
                runtime.clone(),
                aggregated_subscribers,
                aggregated_publishers,
            )
            .await;
            session.owns_runtime = true;
            runtime.start().await?;
            Ok(session)
        })
    }

    pub(crate) fn declare_prefix<'a>(&'a self, prefix: &'a str) -> impl Resolve<ExprId> + 'a {
        ResolveClosure::new(move || {
            trace!("declare_prefix({:?})", prefix);
            let mut state = zwrite!(self.state);
            match state
                .local_resources
                .iter()
                .find(|(_expr_id, res)| res.name() == prefix)
            {
                Some((expr_id, _res)) => *expr_id,
                None => {
                    let expr_id = state.expr_id_counter.fetch_add(1, Ordering::SeqCst);
                    let mut res = Resource::new(Box::from(prefix));
                    if let Resource::Node(ResourceNode {
                        key_expr,
                        subscribers,
                        ..
                    }) = &mut res
                    {
                        for sub in state.subscribers.values() {
                            if key_expr.intersects(&sub.key_expr) {
                                subscribers.push(sub.clone());
                            }
                        }
                    }
                    state.local_resources.insert(expr_id, res);
                    let primitives = state.primitives.as_ref().unwrap().clone();
                    drop(state);
                    primitives.send_declare(Declare {
                        interest_id: None,
                        ext_qos: declare::ext::QoSType::DECLARE,
                        ext_tstamp: None,
                        ext_nodeid: declare::ext::NodeIdType::DEFAULT,
                        body: DeclareBody::DeclareKeyExpr(DeclareKeyExpr {
                            id: expr_id,
                            wire_expr: WireExpr {
                                scope: 0,
                                suffix: prefix.to_owned().into(),
                                mapping: Mapping::Sender,
                            },
                        }),
                    });
                    expr_id
                }
            }
        })
    }

    pub(crate) fn declare_publisher_inner(
        &self,
        key_expr: KeyExpr,
        destination: Locality,
    ) -> ZResult<EntityId> {
        let mut state = zwrite!(self.state);
        tracing::trace!("declare_publisher({:?})", key_expr);
        let id = self.runtime.next_id();

        let mut pub_state = PublisherState {
            id,
            remote_id: id,
            key_expr: key_expr.clone().into_owned(),
            destination,
        };

        let declared_pub = (destination != Locality::SessionLocal)
            .then(|| {
                match state
                    .aggregated_publishers
                    .iter()
                    .find(|s| s.includes(&key_expr))
                {
                    Some(join_pub) => {
                        if let Some(joined_pub) = state.publishers.values().find(|p| {
                            p.destination != Locality::SessionLocal
                                && join_pub.includes(&p.key_expr)
                        }) {
                            pub_state.remote_id = joined_pub.remote_id;
                            None
                        } else {
                            Some(join_pub.clone().into())
                        }
                    }
                    None => {
                        if let Some(twin_pub) = state.publishers.values().find(|p| {
                            p.destination != Locality::SessionLocal && p.key_expr == key_expr
                        }) {
                            pub_state.remote_id = twin_pub.remote_id;
                            None
                        } else {
                            Some(key_expr.clone())
                        }
                    }
                }
            })
            .flatten();

        state.publishers.insert(id, pub_state);

        if let Some(res) = declared_pub {
            let primitives = state.primitives.as_ref().unwrap().clone();
            drop(state);
            primitives.send_interest(Interest {
                id,
                mode: InterestMode::CurrentFuture,
                options: InterestOptions::KEYEXPRS + InterestOptions::SUBSCRIBERS,
                wire_expr: Some(res.to_wire(self).to_owned()),
                ext_qos: network::ext::QoSType::DEFAULT,
                ext_tstamp: None,
                ext_nodeid: network::ext::NodeIdType::DEFAULT,
            });
        }
        Ok(id)
    }

    pub(crate) fn undeclare_publisher_inner(&self, pid: Id) -> ZResult<()> {
        let mut state = zwrite!(self.state);
        if let Some(pub_state) = state.publishers.remove(&pid) {
            trace!("undeclare_publisher({:?})", pub_state);
            if pub_state.destination != Locality::SessionLocal {
                // Note: there might be several publishers on the same KeyExpr.
                // Before calling forget_publishers(key_expr), check if this was the last one.
                if !state.publishers.values().any(|p| {
                    p.destination != Locality::SessionLocal && p.remote_id == pub_state.remote_id
                }) {
                    let primitives = state.primitives.as_ref().unwrap().clone();
                    drop(state);
                    primitives.send_interest(Interest {
                        id: pub_state.remote_id,
                        mode: InterestMode::Final,
                        options: InterestOptions::empty(),
                        wire_expr: None,
                        ext_qos: declare::ext::QoSType::DEFAULT,
                        ext_tstamp: None,
                        ext_nodeid: declare::ext::NodeIdType::DEFAULT,
                    });
                }
            }
            Ok(())
        } else {
            Err(zerror!("Unable to find publisher").into())
        }
    }

    pub(crate) fn declare_subscriber_inner(
        &self,
        key_expr: &KeyExpr,
        scope: &Option<KeyExpr>,
        origin: Locality,
        callback: Callback<'static, Sample>,
        info: &SubscriberInfo,
    ) -> ZResult<Arc<SubscriberState>> {
        let mut state = zwrite!(self.state);
        tracing::trace!("declare_subscriber({:?})", key_expr);
        let id = self.runtime.next_id();
        let key_expr = match scope {
            Some(scope) => scope / key_expr,
            None => key_expr.clone(),
        };

        let mut sub_state = SubscriberState {
            id,
            remote_id: id,
            key_expr: key_expr.clone().into_owned(),
            scope: scope.clone().map(|e| e.into_owned()),
            origin,
            callback,
        };

        #[cfg(not(feature = "unstable"))]
        let declared_sub = origin != Locality::SessionLocal;
        #[cfg(feature = "unstable")]
        let declared_sub = origin != Locality::SessionLocal
            && !key_expr
                .as_str()
                .starts_with(crate::api::liveliness::PREFIX_LIVELINESS);

        let declared_sub =
            declared_sub
                .then(|| {
                    match state
                        .aggregated_subscribers
                        .iter()
                        .find(|s| s.includes(&key_expr))
                    {
                        Some(join_sub) => {
                            if let Some(joined_sub) = state.subscribers.values().find(|s| {
                                s.origin != Locality::SessionLocal && join_sub.includes(&s.key_expr)
                            }) {
                                sub_state.remote_id = joined_sub.remote_id;
                                None
                            } else {
                                Some(join_sub.clone().into())
                            }
                        }
                        None => {
                            if let Some(twin_sub) = state.subscribers.values().find(|s| {
                                s.origin != Locality::SessionLocal && s.key_expr == key_expr
                            }) {
                                sub_state.remote_id = twin_sub.remote_id;
                                None
                            } else {
                                Some(key_expr.clone())
                            }
                        }
                    }
                })
                .flatten();

        let sub_state = Arc::new(sub_state);

        state.subscribers.insert(sub_state.id, sub_state.clone());
        for res in state
            .local_resources
            .values_mut()
            .filter_map(Resource::as_node_mut)
        {
            if key_expr.intersects(&res.key_expr) {
                res.subscribers.push(sub_state.clone());
            }
        }
        for res in state
            .remote_resources
            .values_mut()
            .filter_map(Resource::as_node_mut)
        {
            if key_expr.intersects(&res.key_expr) {
                res.subscribers.push(sub_state.clone());
            }
        }

        if let Some(key_expr) = declared_sub {
            let primitives = state.primitives.as_ref().unwrap().clone();
            drop(state);
            // If key_expr is a pure Expr, remap it to optimal Rid or RidWithSuffix
            // let key_expr = if !key_expr.is_optimized(self) {
            //     match key_expr.as_str().find('*') {
            //         Some(0) => key_expr.to_wire(self),
            //         Some(pos) => {
            //             let expr_id = self.declare_prefix(&key_expr.as_str()[..pos]).wait();
            //             WireExpr {
            //                 scope: expr_id,
            //                 suffix: std::borrow::Cow::Borrowed(&key_expr.as_str()[pos..]),
            //             }
            //         }
            //         None => {
            //             let expr_id = self.declare_prefix(key_expr.as_str()).wait();
            //             WireExpr {
            //                 scope: expr_id,
            //                 suffix: std::borrow::Cow::Borrowed(""),
            //             }
            //         }
            //     }
            // } else {
            //     key_expr.to_wire(self)
            // };

            primitives.send_declare(Declare {
                interest_id: None,
                ext_qos: declare::ext::QoSType::DECLARE,
                ext_tstamp: None,
                ext_nodeid: declare::ext::NodeIdType::DEFAULT,
                body: DeclareBody::DeclareSubscriber(DeclareSubscriber {
                    id,
                    wire_expr: key_expr.to_wire(self).to_owned(),
                    ext_info: *info,
                }),
            });

            #[cfg(feature = "unstable")]
            {
                let state = zread!(self.state);
                self.update_status_up(&state, &key_expr)
            }
        } else {
            #[cfg(feature = "unstable")]
            if key_expr
                .as_str()
                .starts_with(crate::api::liveliness::PREFIX_LIVELINESS)
            {
                let primitives = state.primitives.as_ref().unwrap().clone();
                drop(state);

                primitives.send_interest(Interest {
                    id,
                    mode: InterestMode::CurrentFuture,
                    options: InterestOptions::KEYEXPRS + InterestOptions::SUBSCRIBERS,
                    wire_expr: Some(key_expr.to_wire(self).to_owned()),
                    ext_qos: network::ext::QoSType::DEFAULT,
                    ext_tstamp: None,
                    ext_nodeid: network::ext::NodeIdType::DEFAULT,
                });
            }
        }

        Ok(sub_state)
    }

    pub(crate) fn undeclare_subscriber_inner(&self, sid: Id) -> ZResult<()> {
        let mut state = zwrite!(self.state);
        if let Some(sub_state) = state.subscribers.remove(&sid) {
            trace!("undeclare_subscriber({:?})", sub_state);
            for res in state
                .local_resources
                .values_mut()
                .filter_map(Resource::as_node_mut)
            {
                res.subscribers.retain(|sub| sub.id != sub_state.id);
            }
            for res in state
                .remote_resources
                .values_mut()
                .filter_map(Resource::as_node_mut)
            {
                res.subscribers.retain(|sub| sub.id != sub_state.id);
            }

            #[cfg(not(feature = "unstable"))]
            let send_forget = sub_state.origin != Locality::SessionLocal;
            #[cfg(feature = "unstable")]
            let send_forget = sub_state.origin != Locality::SessionLocal
                && !sub_state
                    .key_expr
                    .as_str()
                    .starts_with(crate::api::liveliness::PREFIX_LIVELINESS);
            if send_forget {
                // Note: there might be several Subscribers on the same KeyExpr.
                // Before calling forget_subscriber(key_expr), check if this was the last one.
                if !state.subscribers.values().any(|s| {
                    s.origin != Locality::SessionLocal && s.remote_id == sub_state.remote_id
                }) {
                    let primitives = state.primitives.as_ref().unwrap().clone();
                    drop(state);
                    primitives.send_declare(Declare {
                        interest_id: None,
                        ext_qos: declare::ext::QoSType::DECLARE,
                        ext_tstamp: None,
                        ext_nodeid: declare::ext::NodeIdType::DEFAULT,
                        body: DeclareBody::UndeclareSubscriber(UndeclareSubscriber {
                            id: sub_state.remote_id,
                            ext_wire_expr: WireExprType {
                                wire_expr: WireExpr::empty(),
                            },
                        }),
                    });
                    #[cfg(feature = "unstable")]
                    {
                        let state = zread!(self.state);
                        self.update_status_down(&state, &sub_state.key_expr)
                    }
                }
            } else {
                #[cfg(feature = "unstable")]
                if sub_state
                    .key_expr
                    .as_str()
                    .starts_with(crate::api::liveliness::PREFIX_LIVELINESS)
                {
                    let primitives = state.primitives.as_ref().unwrap().clone();
                    drop(state);

                    primitives.send_interest(Interest {
                        id: sub_state.id,
                        mode: InterestMode::Final,
                        options: InterestOptions::empty(),
                        wire_expr: None,
                        ext_qos: declare::ext::QoSType::DEFAULT,
                        ext_tstamp: None,
                        ext_nodeid: declare::ext::NodeIdType::DEFAULT,
                    });
                }
            }
            Ok(())
        } else {
            Err(zerror!("Unable to find subscriber").into())
        }
    }

    pub(crate) fn declare_queryable_inner(
        &self,
        key_expr: &WireExpr,
        complete: bool,
        origin: Locality,
        callback: Callback<'static, Query>,
    ) -> ZResult<Arc<QueryableState>> {
        let mut state = zwrite!(self.state);
        tracing::trace!("declare_queryable({:?})", key_expr);
        let id = self.runtime.next_id();
        let qable_state = Arc::new(QueryableState {
            id,
            key_expr: key_expr.to_owned(),
            complete,
            origin,
            callback,
        });

        state.queryables.insert(id, qable_state.clone());

        if origin != Locality::SessionLocal {
            let primitives = state.primitives.as_ref().unwrap().clone();
            drop(state);
            let qabl_info = QueryableInfoType {
                complete,
                distance: 0,
            };
            primitives.send_declare(Declare {
                interest_id: None,
                ext_qos: declare::ext::QoSType::DECLARE,
                ext_tstamp: None,
                ext_nodeid: declare::ext::NodeIdType::DEFAULT,
                body: DeclareBody::DeclareQueryable(DeclareQueryable {
                    id,
                    wire_expr: key_expr.to_owned(),
                    ext_info: qabl_info,
                }),
            });
        }
        Ok(qable_state)
    }

    pub(crate) fn close_queryable(&self, qid: Id) -> ZResult<()> {
        let mut state = zwrite!(self.state);
        if let Some(qable_state) = state.queryables.remove(&qid) {
            trace!("undeclare_queryable({:?})", qable_state);
            if qable_state.origin != Locality::SessionLocal {
                let primitives = state.primitives.as_ref().unwrap().clone();
                drop(state);
                primitives.send_declare(Declare {
                    interest_id: None,
                    ext_qos: declare::ext::QoSType::DECLARE,
                    ext_tstamp: None,
                    ext_nodeid: declare::ext::NodeIdType::DEFAULT,
                    body: DeclareBody::UndeclareQueryable(UndeclareQueryable {
                        id: qable_state.id,
                        ext_wire_expr: WireExprType {
                            wire_expr: qable_state.key_expr.clone(),
                        },
                    }),
                });
            }
            Ok(())
        } else {
            Err(zerror!("Unable to find queryable").into())
        }
    }

    #[zenoh_macros::unstable]
    pub(crate) fn declare_liveliness_inner(
        &self,
        key_expr: &KeyExpr,
    ) -> ZResult<Arc<LivelinessTokenState>> {
        let mut state = zwrite!(self.state);
        tracing::trace!("declare_liveliness({:?})", key_expr);
        let id = self.runtime.next_id();
        let key_expr = KeyExpr::from(*crate::api::liveliness::KE_PREFIX_LIVELINESS / key_expr);
        let tok_state = Arc::new(LivelinessTokenState {
            id,
            key_expr: key_expr.clone().into_owned(),
        });

        state.tokens.insert(tok_state.id, tok_state.clone());
        let primitives = state.primitives.as_ref().unwrap().clone();
        drop(state);
        primitives.send_declare(Declare {
            interest_id: None,
            ext_qos: declare::ext::QoSType::DECLARE,
            ext_tstamp: None,
            ext_nodeid: declare::ext::NodeIdType::DEFAULT,
            body: DeclareBody::DeclareSubscriber(DeclareSubscriber {
                id,
                wire_expr: key_expr.to_wire(self).to_owned(),
                ext_info: SubscriberInfo::DEFAULT,
            }),
        });
        Ok(tok_state)
    }

    #[zenoh_macros::unstable]
    pub(crate) fn undeclare_liveliness(&self, tid: Id) -> ZResult<()> {
        let mut state = zwrite!(self.state);
        if let Some(tok_state) = state.tokens.remove(&tid) {
            trace!("undeclare_liveliness({:?})", tok_state);
            // Note: there might be several Tokens on the same KeyExpr.
            let key_expr = &tok_state.key_expr;
            let twin_tok = state.tokens.values().any(|s| s.key_expr == *key_expr);
            if !twin_tok {
                let primitives = state.primitives.as_ref().unwrap().clone();
                drop(state);
                primitives.send_declare(Declare {
                    interest_id: None,
                    ext_qos: ext::QoSType::DECLARE,
                    ext_tstamp: None,
                    ext_nodeid: ext::NodeIdType::DEFAULT,
                    body: DeclareBody::UndeclareSubscriber(UndeclareSubscriber {
                        id: tok_state.id,
                        ext_wire_expr: WireExprType::null(),
                    }),
                });
            }
            Ok(())
        } else {
            Err(zerror!("Unable to find liveliness token").into())
        }
    }

    #[zenoh_macros::unstable]
    pub(crate) fn declare_matches_listener_inner(
        &self,
        publisher: &Publisher,
        callback: Callback<'static, MatchingStatus>,
    ) -> ZResult<Arc<MatchingListenerState>> {
        let mut state = zwrite!(self.state);
        let id = self.runtime.next_id();
        tracing::trace!("matches_listener({:?}) => {id}", publisher.key_expr);
        let listener_state = Arc::new(MatchingListenerState {
            id,
            current: std::sync::Mutex::new(false),
            destination: publisher.destination,
            key_expr: publisher.key_expr.clone().into_owned(),
            callback,
        });
        state.matching_listeners.insert(id, listener_state.clone());
        drop(state);
        match listener_state.current.lock() {
            Ok(mut current) => {
                if self
                    .matching_status(&publisher.key_expr, listener_state.destination)
                    .map(|s| s.matching_subscribers())
                    .unwrap_or(true)
                {
                    *current = true;
                    (listener_state.callback)(MatchingStatus { matching: true });
                }
            }
            Err(e) => tracing::error!("Error trying to acquire MathginListener lock: {}", e),
        }
        Ok(listener_state)
    }

    #[zenoh_macros::unstable]
    pub(crate) fn matching_status(
        &self,
        key_expr: &KeyExpr,
        destination: Locality,
    ) -> ZResult<MatchingStatus> {
        let router = self.runtime.router();
        let tables = zread!(router.tables.tables);

        let matching_subscriptions =
            crate::net::routing::dispatcher::pubsub::get_matching_subscriptions(&tables, key_expr);

        drop(tables);
        let matching = match destination {
            Locality::Any => !matching_subscriptions.is_empty(),
            Locality::Remote => {
                if let Some(face) = zread!(self.state).primitives.as_ref() {
                    matching_subscriptions
                        .values()
                        .any(|dir| !Arc::ptr_eq(dir, &face.state))
                } else {
                    !matching_subscriptions.is_empty()
                }
            }
            Locality::SessionLocal => {
                if let Some(face) = zread!(self.state).primitives.as_ref() {
                    matching_subscriptions
                        .values()
                        .any(|dir| Arc::ptr_eq(dir, &face.state))
                } else {
                    false
                }
            }
        };
        Ok(MatchingStatus { matching })
    }

    #[zenoh_macros::unstable]
    pub(crate) fn update_status_up(&self, state: &SessionState, key_expr: &KeyExpr) {
        for msub in state.matching_listeners.values() {
            if key_expr.intersects(&msub.key_expr) {
                // Cannot hold session lock when calling tables (matching_status())
                // TODO: check which ZRuntime should be used
                self.task_controller
                    .spawn_with_rt(zenoh_runtime::ZRuntime::Net, {
                        let session = self.clone();
                        let msub = msub.clone();
                        async move {
                            match msub.current.lock() {
                                Ok(mut current) => {
                                    if !*current {
                                        if let Ok(status) = session
                                            .matching_status(&msub.key_expr, msub.destination)
                                        {
                                            if status.matching_subscribers() {
                                                *current = true;
                                                let callback = msub.callback.clone();
                                                (callback)(status)
                                            }
                                        }
                                    }
                                }
                                Err(e) => {
                                    tracing::error!(
                                        "Error trying to acquire MathginListener lock: {}",
                                        e
                                    );
                                }
                            }
                        }
                    });
            }
        }
    }

    #[zenoh_macros::unstable]
    pub(crate) fn update_status_down(&self, state: &SessionState, key_expr: &KeyExpr) {
        for msub in state.matching_listeners.values() {
            if key_expr.intersects(&msub.key_expr) {
                // Cannot hold session lock when calling tables (matching_status())
                // TODO: check which ZRuntime should be used
                self.task_controller
                    .spawn_with_rt(zenoh_runtime::ZRuntime::Net, {
                        let session = self.clone();
                        let msub = msub.clone();
                        async move {
                            match msub.current.lock() {
                                Ok(mut current) => {
                                    if *current {
                                        if let Ok(status) = session
                                            .matching_status(&msub.key_expr, msub.destination)
                                        {
                                            if !status.matching_subscribers() {
                                                *current = false;
                                                let callback = msub.callback.clone();
                                                (callback)(status)
                                            }
                                        }
                                    }
                                }
                                Err(e) => {
                                    tracing::error!(
                                        "Error trying to acquire MathginListener lock: {}",
                                        e
                                    );
                                }
                            }
                        }
                    });
            }
        }
    }

    #[zenoh_macros::unstable]
    pub(crate) fn undeclare_matches_listener_inner(&self, sid: Id) -> ZResult<()> {
        let mut state = zwrite!(self.state);
        if let Some(state) = state.matching_listeners.remove(&sid) {
            trace!("undeclare_matches_listener_inner({:?})", state);
            Ok(())
        } else {
            Err(zerror!("Unable to find MatchingListener").into())
        }
    }

    pub(crate) fn handle_data(
        &self,
        local: bool,
        key_expr: &WireExpr,
        info: Option<DataInfo>,
        payload: ZBuf,
        attachment: Option<ZBytes>,
    ) {
        let mut callbacks = SingleOrVec::default();
        let state = zread!(self.state);
        if key_expr.suffix.is_empty() {
            match state.get_res(&key_expr.scope, key_expr.mapping, local) {
                Some(Resource::Node(res)) => {
                    for sub in &res.subscribers {
                        if sub.origin == Locality::Any
                            || (local == (sub.origin == Locality::SessionLocal))
                        {
                            match &sub.scope {
                                Some(scope) => {
                                    if !res.key_expr.starts_with(&***scope) {
                                        tracing::warn!(
                                            "Received Data for `{}`, which didn't start with scope `{}`: don't deliver to scoped Subscriber.",
                                            res.key_expr,
                                            scope,
                                        );
                                    } else {
                                        match KeyExpr::try_from(&res.key_expr[(scope.len() + 1)..])
                                        {
                                            Ok(key_expr) => callbacks.push((
                                                sub.callback.clone(),
                                                key_expr.into_owned(),
                                            )),
                                            Err(e) => {
                                                tracing::warn!(
                                                    "Error unscoping received Data for `{}`: {}",
                                                    res.key_expr,
                                                    e,
                                                );
                                            }
                                        }
                                    }
                                }
                                None => callbacks
                                    .push((sub.callback.clone(), res.key_expr.clone().into())),
                            };
                        }
                    }
                }
                Some(Resource::Prefix { prefix }) => {
                    tracing::error!(
                        "Received Data for `{}`, which isn't a key expression",
                        prefix
                    );
                    return;
                }
                None => {
                    tracing::error!("Received Data for unknown expr_id: {}", key_expr.scope);
                    return;
                }
            }
        } else {
            match state.wireexpr_to_keyexpr(key_expr, local) {
                Ok(key_expr) => {
                    for sub in state.subscribers.values() {
                        if (sub.origin == Locality::Any
                            || (local == (sub.origin == Locality::SessionLocal)))
                            && key_expr.intersects(&sub.key_expr)
                        {
                            match &sub.scope {
                                Some(scope) => {
                                    if !key_expr.starts_with(&***scope) {
                                        tracing::warn!(
                                            "Received Data for `{}`, which didn't start with scope `{}`: don't deliver to scoped Subscriber.",
                                            key_expr,
                                            scope,
                                        );
                                    } else {
                                        match KeyExpr::try_from(&key_expr[(scope.len() + 1)..]) {
                                            Ok(key_expr) => callbacks.push((
                                                sub.callback.clone(),
                                                key_expr.into_owned(),
                                            )),
                                            Err(e) => {
                                                tracing::warn!(
                                                    "Error unscoping received Data for `{}`: {}",
                                                    key_expr,
                                                    e,
                                                );
                                            }
                                        }
                                    }
                                }
                                None => callbacks
                                    .push((sub.callback.clone(), key_expr.clone().into_owned())),
                            };
                        }
                    }
                }
                Err(err) => {
                    tracing::error!("Received Data for unkown key_expr: {}", err);
                    return;
                }
            }
        };
        drop(state);
        let zenoh_collections::single_or_vec::IntoIter { drain, last } = callbacks.into_iter();
        for (cb, key_expr) in drain {
            let sample = info
                .clone()
                .into_sample(key_expr, payload.clone(), attachment.clone());
            cb(sample);
        }
        if let Some((cb, key_expr)) = last {
            let sample = info.into_sample(key_expr, payload, attachment.clone());
            cb(sample);
        }
    }

    #[allow(clippy::too_many_arguments)]
    pub(crate) fn query(
        &self,
        key_expr: &KeyExpr<'_>,
        parameters: &Parameters<'_>,
        scope: &Option<KeyExpr<'_>>,
        target: QueryTarget,
        consolidation: QueryConsolidation,
        qos: QoS,
        destination: Locality,
        timeout: Duration,
        value: Option<Value>,
        attachment: Option<ZBytes>,
        #[cfg(feature = "unstable")] source: SourceInfo,
        callback: Callback<'static, Reply>,
    ) -> ZResult<()> {
        tracing::trace!(
            "get({}, {:?}, {:?})",
            Selector::borrowed(key_expr, parameters),
            target,
            consolidation
        );
        let mut state = zwrite!(self.state);
        let consolidation = match consolidation.mode {
<<<<<<< HEAD
            ConsolidationMode::Auto => {
                if parameters.time_range().is_some() {
                    ConsolidationMode::None
                } else {
                    ConsolidationMode::Latest
                }
=======
            #[cfg(feature = "unstable")]
            ConsolidationMode::Auto if selector.parameters().contains_key(TIME_RANGE_KEY) => {
                ConsolidationMode::None
>>>>>>> 99b876e4
            }
            ConsolidationMode::Auto => ConsolidationMode::Latest,
            mode => mode,
        };
        let qid = state.qid_counter.fetch_add(1, Ordering::SeqCst);
        let nb_final = match destination {
            Locality::Any => 2,
            _ => 1,
        };

        let token = self.task_controller.get_cancellation_token();
        self.task_controller
            .spawn_with_rt(zenoh_runtime::ZRuntime::Net, {
                let state = self.state.clone();
                let zid = self.runtime.zid();
                async move {
                    tokio::select! {
                        _ = tokio::time::sleep(timeout) => {
                            let mut state = zwrite!(state);
                            if let Some(query) = state.queries.remove(&qid) {
                                std::mem::drop(state);
                                tracing::debug!("Timeout on query {}! Send error and close.", qid);
                                if query.reception_mode == ConsolidationMode::Latest {
                                    for (_, reply) in query.replies.unwrap().into_iter() {
                                        (query.callback)(reply);
                                    }
                                }
                                (query.callback)(Reply {
                                    result: Err(Value::from("Timeout").into()),
                                    replier_id: zid.into(),
                                });
                            }
                        }
                        _ = token.cancelled() => {}
                    }
                }
            });

        let key_expr = match scope {
            Some(scope) => scope / key_expr,
            None => key_expr.clone().into_owned(),
        };

        tracing::trace!("Register query {} (nb_final = {})", qid, nb_final);
        let wexpr = key_expr.to_wire(self).to_owned();
        state.queries.insert(
            qid,
            QueryState {
                nb_final,
                key_expr,
                parameters: parameters.clone().into_owned(),
                scope: scope.clone().map(|e| e.into_owned()),
                reception_mode: consolidation,
                replies: (consolidation != ConsolidationMode::None).then(HashMap::new),
                callback,
            },
        );

        let primitives = state.primitives.as_ref().unwrap().clone();
        drop(state);

        if destination != Locality::SessionLocal {
            let ext_attachment = attachment.clone().map(Into::into);
            primitives.send_request(Request {
                id: qid,
                wire_expr: wexpr.clone(),
                ext_qos: qos.into(),
                ext_tstamp: None,
                ext_nodeid: request::ext::NodeIdType::DEFAULT,
                ext_target: target,
                ext_budget: None,
                ext_timeout: Some(timeout),
                payload: RequestBody::Query(zenoh_protocol::zenoh::Query {
                    consolidation,
                    parameters: parameters.to_string(),
                    #[cfg(feature = "unstable")]
                    ext_sinfo: source.into(),
                    #[cfg(not(feature = "unstable"))]
                    ext_sinfo: None,
                    ext_body: value.as_ref().map(|v| query::ext::QueryBodyType {
                        #[cfg(feature = "shared-memory")]
                        ext_shm: None,
                        encoding: v.encoding.clone().into(),
                        payload: v.payload.clone().into(),
                    }),
                    ext_attachment,
                    ext_unknown: vec![],
                }),
            });
        }
        if destination != Locality::Remote {
            self.handle_query(
                true,
                &wexpr,
                parameters.as_str(),
                qid,
                target,
                consolidation,
                value.as_ref().map(|v| query::ext::QueryBodyType {
                    #[cfg(feature = "shared-memory")]
                    ext_shm: None,
                    encoding: v.encoding.clone().into(),
                    payload: v.payload.clone().into(),
                }),
                attachment,
            );
        }
        Ok(())
    }

    #[allow(clippy::too_many_arguments)]
    pub(crate) fn handle_query(
        &self,
        local: bool,
        key_expr: &WireExpr,
        parameters: &str,
        qid: RequestId,
        _target: TargetType,
        _consolidation: Consolidation,
        body: Option<QueryBodyType>,
        attachment: Option<ZBytes>,
    ) {
        let (primitives, key_expr, queryables) = {
            let state = zread!(self.state);
            match state.wireexpr_to_keyexpr(key_expr, local) {
                Ok(key_expr) => {
                    let queryables = state
                        .queryables
                        .iter()
                        .filter(
                            |(_, queryable)|
                                (queryable.origin == Locality::Any
                                    || (local == (queryable.origin == Locality::SessionLocal)))
                                &&
                                match state.local_wireexpr_to_expr(&queryable.key_expr) {
                                    Ok(qablname) => {
                                        qablname.intersects(&key_expr)
                                    }
                                    Err(err) => {
                                        error!(
                                            "{}. Internal error (queryable key_expr to key_expr failed).",
                                            err
                                        );
                                        false
                                    }
                                }
                        )
                        .map(|(id, qable)| (*id, qable.callback.clone()))
                        .collect::<Vec<(u32, Arc<dyn Fn(Query) + Send + Sync>)>>();
                    (
                        state.primitives.as_ref().unwrap().clone(),
                        key_expr.into_owned(),
                        queryables,
                    )
                }
                Err(err) => {
                    error!("Received Query for unkown key_expr: {}", err);
                    return;
                }
            }
        };

        let zid = self.runtime.zid();

        let query_inner = Arc::new(QueryInner {
            key_expr,
            parameters: parameters.to_owned().into(),
            qid,
            zid: zid.into(),
            primitives: if local {
                Arc::new(self.clone())
            } else {
                primitives
            },
        });
        for (eid, callback) in queryables {
            callback(Query {
                inner: query_inner.clone(),
                eid,
                value: body.as_ref().map(|b| Value {
                    payload: b.payload.clone().into(),
                    encoding: b.encoding.clone().into(),
                }),
                attachment: attachment.clone(),
            });
        }
    }
}

impl<'s> SessionDeclarations<'s, 'static> for Arc<Session> {
    /// Create a [`Subscriber`](Subscriber) for the given key expression.
    ///
    /// # Arguments
    ///
    /// * `key_expr` - The resourkey expression to subscribe to
    ///
    /// # Examples
    /// ```no_run
    /// # #[tokio::main]
    /// # async fn main() {
    /// use zenoh::prelude::*;
    ///
    /// let session = zenoh::open(zenoh::config::peer()).await.unwrap().into_arc();
    /// let subscriber = session.declare_subscriber("key/expression")
    ///     .await
    ///     .unwrap();
    /// tokio::task::spawn(async move {
    ///     while let Ok(sample) = subscriber.recv_async().await {
    ///         println!("Received: {:?}", sample);
    ///     }
    /// }).await;
    /// # }
    /// ```
    fn declare_subscriber<'b, TryIntoKeyExpr>(
        &'s self,
        key_expr: TryIntoKeyExpr,
    ) -> SubscriberBuilder<'static, 'b, DefaultHandler>
    where
        TryIntoKeyExpr: TryInto<KeyExpr<'b>>,
        <TryIntoKeyExpr as TryInto<KeyExpr<'b>>>::Error: Into<zenoh_result::Error>,
    {
        SubscriberBuilder {
            session: SessionRef::Shared(self.clone()),
            key_expr: key_expr.try_into().map_err(Into::into),
            reliability: Reliability::DEFAULT,
            origin: Locality::default(),
            handler: DefaultHandler::default(),
        }
    }

    /// Create a [`Queryable`](Queryable) for the given key expression.
    ///
    /// # Arguments
    ///
    /// * `key_expr` - The key expression matching the queries the
    /// [`Queryable`](Queryable) will reply to
    ///
    /// # Examples
    /// ```no_run
    /// # #[tokio::main]
    /// # async fn main() {
    /// use zenoh::prelude::*;
    ///
    /// let session = zenoh::open(zenoh::config::peer()).await.unwrap().into_arc();
    /// let queryable = session.declare_queryable("key/expression")
    ///     .await
    ///     .unwrap();
    /// tokio::task::spawn(async move {
    ///     while let Ok(query) = queryable.recv_async().await {
    ///         query.reply(
    ///             "key/expression",
    ///             "value",
    ///         ).await.unwrap();
    ///     }
    /// }).await;
    /// # }
    /// ```
    fn declare_queryable<'b, TryIntoKeyExpr>(
        &'s self,
        key_expr: TryIntoKeyExpr,
    ) -> QueryableBuilder<'static, 'b, DefaultHandler>
    where
        TryIntoKeyExpr: TryInto<KeyExpr<'b>>,
        <TryIntoKeyExpr as TryInto<KeyExpr<'b>>>::Error: Into<zenoh_result::Error>,
    {
        QueryableBuilder {
            session: SessionRef::Shared(self.clone()),
            key_expr: key_expr.try_into().map_err(Into::into),
            complete: false,
            origin: Locality::default(),
            handler: DefaultHandler::default(),
        }
    }

    /// Create a [`Publisher`](crate::publisher::Publisher) for the given key expression.
    ///
    /// # Arguments
    ///
    /// * `key_expr` - The key expression matching resources to write
    ///
    /// # Examples
    /// ```
    /// # #[tokio::main]
    /// # async fn main() {
    /// use zenoh::prelude::*;
    ///
    /// let session = zenoh::open(zenoh::config::peer()).await.unwrap().into_arc();
    /// let publisher = session.declare_publisher("key/expression")
    ///     .await
    ///     .unwrap();
    /// publisher.put("value").await.unwrap();
    /// # }
    /// ```
    fn declare_publisher<'b, TryIntoKeyExpr>(
        &'s self,
        key_expr: TryIntoKeyExpr,
    ) -> PublisherBuilder<'static, 'b>
    where
        TryIntoKeyExpr: TryInto<KeyExpr<'b>>,
        <TryIntoKeyExpr as TryInto<KeyExpr<'b>>>::Error: Into<zenoh_result::Error>,
    {
        PublisherBuilder {
            session: SessionRef::Shared(self.clone()),
            key_expr: key_expr.try_into().map_err(Into::into),
            congestion_control: CongestionControl::DEFAULT,
            priority: Priority::DEFAULT,
            is_express: false,
            destination: Locality::default(),
        }
    }

    /// Obtain a [`Liveliness`] struct tied to this Zenoh [`Session`].
    ///
    /// # Examples
    /// ```
    /// # #[tokio::main]
    /// # async fn main() {
    /// use zenoh::prelude::*;
    ///
    /// let session = zenoh::open(zenoh::config::peer()).await.unwrap().into_arc();
    /// let liveliness = session
    ///     .liveliness()
    ///     .declare_token("key/expression")
    ///     .await
    ///     .unwrap();
    /// # }
    /// ```
    #[zenoh_macros::unstable]
    fn liveliness(&'s self) -> Liveliness<'static> {
        Liveliness {
            session: SessionRef::Shared(self.clone()),
        }
    }

    fn info(&'s self) -> SessionInfo<'static> {
        SessionInfo {
            session: SessionRef::Shared(self.clone()),
        }
    }
}

impl Primitives for Session {
    fn send_interest(&self, msg: zenoh_protocol::network::Interest) {
        trace!("recv Interest {} {:?}", msg.id, msg.wire_expr);
    }
    fn send_declare(&self, msg: zenoh_protocol::network::Declare) {
        match msg.body {
            zenoh_protocol::network::DeclareBody::DeclareKeyExpr(m) => {
                trace!("recv DeclareKeyExpr {} {:?}", m.id, m.wire_expr);
                let state = &mut zwrite!(self.state);
                match state.remote_key_to_expr(&m.wire_expr) {
                    Ok(key_expr) => {
                        let mut subs = Vec::new();
                        for sub in state.subscribers.values() {
                            if key_expr.intersects(&sub.key_expr) {
                                subs.push(sub.clone());
                            }
                        }
                        let res = Resource::Node(ResourceNode {
                            key_expr: key_expr.into(),
                            subscribers: subs,
                        });

                        state.remote_resources.insert(m.id, res);
                    }
                    Err(e) => error!(
                        "Received Resource for invalid wire_expr `{}`: {}",
                        m.wire_expr, e
                    ),
                }
            }
            zenoh_protocol::network::DeclareBody::UndeclareKeyExpr(m) => {
                trace!("recv UndeclareKeyExpr {}", m.id);
            }
            zenoh_protocol::network::DeclareBody::DeclareSubscriber(m) => {
                trace!("recv DeclareSubscriber {} {:?}", m.id, m.wire_expr);
                #[cfg(feature = "unstable")]
                {
                    let mut state = zwrite!(self.state);
                    match state
                        .wireexpr_to_keyexpr(&m.wire_expr, false)
                        .map(|e| e.into_owned())
                    {
                        Ok(expr) => {
                            state.remote_subscribers.insert(m.id, expr.clone());
                            self.update_status_up(&state, &expr);

                            if expr
                                .as_str()
                                .starts_with(crate::api::liveliness::PREFIX_LIVELINESS)
                            {
                                drop(state);
                                self.handle_data(false, &m.wire_expr, None, ZBuf::default(), None);
                            }
                        }
                        Err(err) => {
                            tracing::error!(
                                "Received DeclareSubscriber for unkown wire_expr: {}",
                                err
                            )
                        }
                    }
                }
            }
            zenoh_protocol::network::DeclareBody::UndeclareSubscriber(m) => {
                trace!("recv UndeclareSubscriber {:?}", m.id);
                #[cfg(feature = "unstable")]
                {
                    let mut state = zwrite!(self.state);
                    if let Some(expr) = state.remote_subscribers.remove(&m.id) {
                        self.update_status_down(&state, &expr);

                        if expr
                            .as_str()
                            .starts_with(crate::api::liveliness::PREFIX_LIVELINESS)
                        {
                            drop(state);
                            let data_info = DataInfo {
                                kind: SampleKind::Delete,
                                ..Default::default()
                            };
                            self.handle_data(
                                false,
                                &expr.to_wire(self),
                                Some(data_info),
                                ZBuf::default(),
                                None,
                            );
                        }
                    } else {
                        tracing::error!("Received Undeclare Subscriber for unkown id: {}", m.id);
                    }
                }
            }
            zenoh_protocol::network::DeclareBody::DeclareQueryable(m) => {
                trace!("recv DeclareQueryable {} {:?}", m.id, m.wire_expr);
            }
            zenoh_protocol::network::DeclareBody::UndeclareQueryable(m) => {
                trace!("recv UndeclareQueryable {:?}", m.id);
            }
            DeclareBody::DeclareToken(m) => {
                trace!("recv DeclareToken {:?}", m.id);
            }
            DeclareBody::UndeclareToken(m) => {
                trace!("recv UndeclareToken {:?}", m.id);
            }
            DeclareBody::DeclareFinal(_) => {
                trace!("recv DeclareFinal {:?}", msg.interest_id);
            }
        }
    }

    fn send_push(&self, msg: Push) {
        trace!("recv Push {:?}", msg);
        match msg.payload {
            PushBody::Put(m) => {
                let info = DataInfo {
                    kind: SampleKind::Put,
                    encoding: Some(m.encoding.into()),
                    timestamp: m.timestamp,
                    qos: QoS::from(msg.ext_qos),
                    source_id: m.ext_sinfo.as_ref().map(|i| i.id),
                    source_sn: m.ext_sinfo.as_ref().map(|i| i.sn as u64),
                };
                self.handle_data(
                    false,
                    &msg.wire_expr,
                    Some(info),
                    m.payload,
                    m.ext_attachment.map(Into::into),
                )
            }
            PushBody::Del(m) => {
                let info = DataInfo {
                    kind: SampleKind::Delete,
                    encoding: None,
                    timestamp: m.timestamp,
                    qos: QoS::from(msg.ext_qos),
                    source_id: m.ext_sinfo.as_ref().map(|i| i.id),
                    source_sn: m.ext_sinfo.as_ref().map(|i| i.sn as u64),
                };
                self.handle_data(
                    false,
                    &msg.wire_expr,
                    Some(info),
                    ZBuf::empty(),
                    m.ext_attachment.map(Into::into),
                )
            }
        }
    }

    fn send_request(&self, msg: Request) {
        trace!("recv Request {:?}", msg);
        match msg.payload {
            RequestBody::Query(m) => self.handle_query(
                false,
                &msg.wire_expr,
                &m.parameters,
                msg.id,
                msg.ext_target,
                m.consolidation,
                m.ext_body,
                m.ext_attachment.map(Into::into),
            ),
        }
    }

    fn send_response(&self, msg: Response) {
        trace!("recv Response {:?}", msg);
        match msg.payload {
            ResponseBody::Err(e) => {
                let mut state = zwrite!(self.state);
                match state.queries.get_mut(&msg.rid) {
                    Some(query) => {
                        let callback = query.callback.clone();
                        std::mem::drop(state);
                        let value = Value {
                            payload: e.payload.into(),
                            encoding: e.encoding.into(),
                        };
                        let replier_id = match e.ext_sinfo {
                            Some(info) => info.id.zid,
                            None => zenoh_protocol::core::ZenohIdProto::rand(),
                        };
                        let new_reply = Reply {
                            replier_id,
                            result: Err(value.into()),
                        };
                        callback(new_reply);
                    }
                    None => {
                        tracing::warn!("Received ReplyData for unkown Query: {}", msg.rid);
                    }
                }
            }
            ResponseBody::Reply(m) => {
                let mut state = zwrite!(self.state);
                let key_expr = match state.remote_key_to_expr(&msg.wire_expr) {
                    Ok(key) => key.into_owned(),
                    Err(e) => {
                        error!("Received ReplyData for unkown key_expr: {}", e);
                        return;
                    }
                };
                match state.queries.get_mut(&msg.rid) {
                    Some(query) => {
                        let c =
                            zcondfeat!("unstable", !query.parameters.reply_key_expr_any(), true);
                        if c && !query.key_expr.intersects(&key_expr) {
                            tracing::warn!(
                                "Received Reply for `{}` from `{:?}, which didn't match query `{}`: dropping Reply.",
                                key_expr,
                                msg.ext_respid,
                                query.selector()
                            );
                            return;
                        }
                        let key_expr = match &query.scope {
                            Some(scope) => {
                                if !key_expr.starts_with(&***scope) {
                                    tracing::warn!(
                                        "Received Reply for `{}` from `{:?}, which didn't start with scope `{}`: dropping Reply.",
                                        key_expr,
                                        msg.ext_respid,
                                        scope,
                                    );
                                    return;
                                }
                                match KeyExpr::try_from(&key_expr[(scope.len() + 1)..]) {
                                    Ok(key_expr) => key_expr,
                                    Err(e) => {
                                        tracing::warn!(
                                            "Error unscoping received Reply for `{}` from `{:?}: {}",
                                            key_expr,
                                            msg.ext_respid,
                                            e,
                                        );
                                        return;
                                    }
                                }
                            }
                            None => key_expr,
                        };

                        struct Ret {
                            payload: ZBuf,
                            info: DataInfo,
                            attachment: Option<ZBytes>,
                        }
                        let Ret {
                            payload,
                            info,
                            attachment,
                        } = match m.payload {
                            ReplyBody::Put(Put {
                                timestamp,
                                encoding,
                                ext_sinfo,
                                ext_attachment: _attachment,
                                payload,
                                ..
                            }) => Ret {
                                payload,
                                info: DataInfo {
                                    kind: SampleKind::Put,
                                    encoding: Some(encoding.into()),
                                    timestamp,
                                    qos: QoS::from(msg.ext_qos),
                                    source_id: ext_sinfo.as_ref().map(|i| i.id),
                                    source_sn: ext_sinfo.as_ref().map(|i| i.sn as u64),
                                },
                                attachment: _attachment.map(Into::into),
                            },
                            ReplyBody::Del(Del {
                                timestamp,
                                ext_sinfo,
                                ext_attachment: _attachment,
                                ..
                            }) => Ret {
                                payload: ZBuf::empty(),
                                info: DataInfo {
                                    kind: SampleKind::Delete,
                                    encoding: None,
                                    timestamp,
                                    qos: QoS::from(msg.ext_qos),
                                    source_id: ext_sinfo.as_ref().map(|i| i.id),
                                    source_sn: ext_sinfo.as_ref().map(|i| i.sn as u64),
                                },
                                attachment: _attachment.map(Into::into),
                            },
                        };
                        let sample = info.into_sample(key_expr.into_owned(), payload, attachment);
                        let new_reply = Reply {
                            result: Ok(sample),
                            replier_id: zenoh_protocol::core::ZenohIdProto::rand(), // TODO
                        };
                        let callback =
                            match query.reception_mode {
                                ConsolidationMode::None => {
                                    Some((query.callback.clone(), new_reply))
                                }
                                ConsolidationMode::Monotonic => {
                                    match query.replies.as_ref().unwrap().get(
                                        new_reply.result.as_ref().unwrap().key_expr.as_keyexpr(),
                                    ) {
                                        Some(reply) => {
                                            if new_reply.result.as_ref().unwrap().timestamp
                                                > reply.result.as_ref().unwrap().timestamp
                                            {
                                                query.replies.as_mut().unwrap().insert(
                                                    new_reply
                                                        .result
                                                        .as_ref()
                                                        .unwrap()
                                                        .key_expr
                                                        .clone()
                                                        .into(),
                                                    new_reply.clone(),
                                                );
                                                Some((query.callback.clone(), new_reply))
                                            } else {
                                                None
                                            }
                                        }
                                        None => {
                                            query.replies.as_mut().unwrap().insert(
                                                new_reply
                                                    .result
                                                    .as_ref()
                                                    .unwrap()
                                                    .key_expr
                                                    .clone()
                                                    .into(),
                                                new_reply.clone(),
                                            );
                                            Some((query.callback.clone(), new_reply))
                                        }
                                    }
                                }
                                Consolidation::Auto | ConsolidationMode::Latest => {
                                    match query.replies.as_ref().unwrap().get(
                                        new_reply.result.as_ref().unwrap().key_expr.as_keyexpr(),
                                    ) {
                                        Some(reply) => {
                                            if new_reply.result.as_ref().unwrap().timestamp
                                                > reply.result.as_ref().unwrap().timestamp
                                            {
                                                query.replies.as_mut().unwrap().insert(
                                                    new_reply
                                                        .result
                                                        .as_ref()
                                                        .unwrap()
                                                        .key_expr
                                                        .clone()
                                                        .into(),
                                                    new_reply,
                                                );
                                            }
                                        }
                                        None => {
                                            query.replies.as_mut().unwrap().insert(
                                                new_reply
                                                    .result
                                                    .as_ref()
                                                    .unwrap()
                                                    .key_expr
                                                    .clone()
                                                    .into(),
                                                new_reply,
                                            );
                                        }
                                    };
                                    None
                                }
                            };
                        std::mem::drop(state);
                        if let Some((callback, new_reply)) = callback {
                            callback(new_reply);
                        }
                    }
                    None => {
                        tracing::warn!("Received ReplyData for unkown Query: {}", msg.rid);
                    }
                }
            }
        }
    }

    fn send_response_final(&self, msg: ResponseFinal) {
        trace!("recv ResponseFinal {:?}", msg);
        let mut state = zwrite!(self.state);
        match state.queries.get_mut(&msg.rid) {
            Some(query) => {
                query.nb_final -= 1;
                if query.nb_final == 0 {
                    let query = state.queries.remove(&msg.rid).unwrap();
                    std::mem::drop(state);
                    if query.reception_mode == ConsolidationMode::Latest {
                        for (_, reply) in query.replies.unwrap().into_iter() {
                            (query.callback)(reply);
                        }
                    }
                    trace!("Close query {}", msg.rid);
                }
            }
            None => {
                warn!("Received ResponseFinal for unkown Request: {}", msg.rid);
            }
        }
    }

    fn send_close(&self) {
        trace!("recv Close");
    }
}

impl Drop for Session {
    fn drop(&mut self) {
        if self.close_on_drop {
            let _ = self.clone().close().wait();
        }
    }
}

impl fmt::Debug for Session {
    fn fmt(&self, f: &mut fmt::Formatter) -> fmt::Result {
        f.debug_struct("Session").field("id", &self.zid()).finish()
    }
}

/// Functions to create zenoh entities
///
/// This trait contains functions to create zenoh entities like
/// [`Subscriber`](crate::subscriber::Subscriber), and
/// [`Queryable`](crate::queryable::Queryable)
///
/// This trait is implemented by [`Session`](crate::session::Session) itself and
/// by wrappers [`SessionRef`](crate::session::SessionRef) and [`Arc<Session>`](crate::session::Arc<Session>)
///
/// # Examples
/// ```no_run
/// # #[tokio::main]
/// # async fn main() {
/// use zenoh::prelude::*;
///
/// let session = zenoh::open(zenoh::config::peer()).await.unwrap().into_arc();
/// let subscriber = session.declare_subscriber("key/expression")
///     .await
///     .unwrap();
/// tokio::task::spawn(async move {
///     while let Ok(sample) = subscriber.recv_async().await {
///         println!("Received: {:?}", sample);
///     }
/// }).await;
/// # }
/// ```
pub trait SessionDeclarations<'s, 'a> {
    /// Create a [`Subscriber`](crate::subscriber::Subscriber) for the given key expression.
    ///
    /// # Arguments
    ///
    /// * `key_expr` - The resourkey expression to subscribe to
    ///
    /// # Examples
    /// ```no_run
    /// # #[tokio::main]
    /// # async fn main() {
    /// use zenoh::prelude::*;
    ///
    /// let session = zenoh::open(zenoh::config::peer()).await.unwrap().into_arc();
    /// let subscriber = session.declare_subscriber("key/expression")
    ///     .await
    ///     .unwrap();
    /// tokio::task::spawn(async move {
    ///     while let Ok(sample) = subscriber.recv_async().await {
    ///         println!("Received: {:?}", sample);
    ///     }
    /// }).await;
    /// # }
    /// ```
    fn declare_subscriber<'b, TryIntoKeyExpr>(
        &'s self,
        key_expr: TryIntoKeyExpr,
    ) -> SubscriberBuilder<'a, 'b, DefaultHandler>
    where
        TryIntoKeyExpr: TryInto<KeyExpr<'b>>,
        <TryIntoKeyExpr as TryInto<KeyExpr<'b>>>::Error: Into<zenoh_result::Error>;

    /// Create a [`Queryable`](crate::queryable::Queryable) for the given key expression.
    ///
    /// # Arguments
    ///
    /// * `key_expr` - The key expression matching the queries the
    /// [`Queryable`](crate::queryable::Queryable) will reply to
    ///
    /// # Examples
    /// ```no_run
    /// # #[tokio::main]
    /// # async fn main() {
    /// use zenoh::prelude::*;
    ///
    /// let session = zenoh::open(zenoh::config::peer()).await.unwrap().into_arc();
    /// let queryable = session.declare_queryable("key/expression")
    ///     .await
    ///     .unwrap();
    /// tokio::task::spawn(async move {
    ///     while let Ok(query) = queryable.recv_async().await {
    ///         query.reply(
    ///             "key/expression",
    ///             "value",
    ///         ).await.unwrap();
    ///     }
    /// }).await;
    /// # }
    /// ```
    fn declare_queryable<'b, TryIntoKeyExpr>(
        &'s self,
        key_expr: TryIntoKeyExpr,
    ) -> QueryableBuilder<'a, 'b, DefaultHandler>
    where
        TryIntoKeyExpr: TryInto<KeyExpr<'b>>,
        <TryIntoKeyExpr as TryInto<KeyExpr<'b>>>::Error: Into<zenoh_result::Error>;

    /// Create a [`Publisher`](crate::publisher::Publisher) for the given key expression.
    ///
    /// # Arguments
    ///
    /// * `key_expr` - The key expression matching resources to write
    ///
    /// # Examples
    /// ```
    /// # #[tokio::main]
    /// # async fn main() {
    /// use zenoh::prelude::*;
    ///
    /// let session = zenoh::open(zenoh::config::peer()).await.unwrap().into_arc();
    /// let publisher = session.declare_publisher("key/expression")
    ///     .await
    ///     .unwrap();
    /// publisher.put("value").await.unwrap();
    /// # }
    /// ```
    fn declare_publisher<'b, TryIntoKeyExpr>(
        &'s self,
        key_expr: TryIntoKeyExpr,
    ) -> PublisherBuilder<'a, 'b>
    where
        TryIntoKeyExpr: TryInto<KeyExpr<'b>>,
        <TryIntoKeyExpr as TryInto<KeyExpr<'b>>>::Error: Into<zenoh_result::Error>;

    /// Obtain a [`Liveliness`] struct tied to this Zenoh [`Session`].
    ///
    /// # Examples
    /// ```
    /// # #[tokio::main]
    /// # async fn main() {
    /// use zenoh::prelude::*;
    ///
    /// let session = zenoh::open(zenoh::config::peer()).await.unwrap().into_arc();
    /// let liveliness = session
    ///     .liveliness()
    ///     .declare_token("key/expression")
    ///     .await
    ///     .unwrap();
    /// # }
    /// ```
    #[zenoh_macros::unstable]
    fn liveliness(&'s self) -> Liveliness<'a>;
    /// Get informations about the zenoh [`Session`](Session).
    ///
    /// # Examples
    /// ```
    /// # #[tokio::main]
    /// # async fn main() {
    /// use zenoh::prelude::*;
    ///
    /// let session = zenoh::open(zenoh::config::peer()).await.unwrap();
    /// let info = session.info();
    /// # }
    /// ```
    fn info(&'s self) -> SessionInfo<'a>;
}

impl crate::net::primitives::EPrimitives for Session {
    #[inline]
    fn send_interest(&self, ctx: crate::net::routing::RoutingContext<Interest>) {
        (self as &dyn Primitives).send_interest(ctx.msg)
    }

    #[inline]
    fn send_declare(&self, ctx: crate::net::routing::RoutingContext<Declare>) {
        (self as &dyn Primitives).send_declare(ctx.msg)
    }

    #[inline]
    fn send_push(&self, msg: Push) {
        (self as &dyn Primitives).send_push(msg)
    }

    #[inline]
    fn send_request(&self, ctx: crate::net::routing::RoutingContext<Request>) {
        (self as &dyn Primitives).send_request(ctx.msg)
    }

    #[inline]
    fn send_response(&self, ctx: crate::net::routing::RoutingContext<Response>) {
        (self as &dyn Primitives).send_response(ctx.msg)
    }

    #[inline]
    fn send_response_final(&self, ctx: crate::net::routing::RoutingContext<ResponseFinal>) {
        (self as &dyn Primitives).send_response_final(ctx.msg)
    }

    fn as_any(&self) -> &dyn std::any::Any {
        self
    }
}

/// Open a zenoh [`Session`].
///
/// # Arguments
///
/// * `config` - The [`Config`] for the zenoh session
///
/// # Examples
/// ```
/// # #[tokio::main]
/// # async fn main() {
/// use zenoh::prelude::*;
///
/// let session = zenoh::open(zenoh::config::peer()).await.unwrap();
/// # }
/// ```
///
/// ```
/// # #[tokio::main]
/// # async fn main() {
/// use std::str::FromStr;
/// use zenoh::{info::ZenohId, prelude::*};
///
/// let mut config = zenoh::config::peer();
/// config.set_id(ZenohId::from_str("221b72df20924c15b8794c6bdb471150").unwrap());
/// config.connect.endpoints.extend("tcp/10.10.10.10:7447,tcp/11.11.11.11:7447".split(',').map(|s|s.parse().unwrap()));
///
/// let session = zenoh::open(config).await.unwrap();
/// # }
/// ```
pub fn open<TryIntoConfig>(config: TryIntoConfig) -> OpenBuilder<TryIntoConfig>
where
    TryIntoConfig: std::convert::TryInto<crate::config::Config> + Send + 'static,
    <TryIntoConfig as std::convert::TryInto<crate::config::Config>>::Error: std::fmt::Debug,
{
    OpenBuilder {
        config,
        #[cfg(feature = "shared-memory")]
        shm_clients: None,
    }
}

/// A builder returned by [`open`] used to open a zenoh [`Session`].
///
/// # Examples
/// ```
/// # #[tokio::main]
/// # async fn main() {
/// use zenoh::prelude::*;
///
/// let session = zenoh::open(zenoh::config::peer()).await.unwrap();
/// # }
/// ```
#[must_use = "Resolvables do nothing unless you resolve them using the `res` method from either `SyncResolve` or `AsyncResolve`"]
pub struct OpenBuilder<TryIntoConfig>
where
    TryIntoConfig: std::convert::TryInto<crate::config::Config> + Send + 'static,
    <TryIntoConfig as std::convert::TryInto<crate::config::Config>>::Error: std::fmt::Debug,
{
    config: TryIntoConfig,
    #[cfg(feature = "shared-memory")]
    shm_clients: Option<Arc<ShmClientStorage>>,
}

#[cfg(feature = "shared-memory")]
impl<TryIntoConfig> OpenBuilder<TryIntoConfig>
where
    TryIntoConfig: std::convert::TryInto<crate::config::Config> + Send + 'static,
    <TryIntoConfig as std::convert::TryInto<crate::config::Config>>::Error: std::fmt::Debug,
{
    pub fn with_shm_clients(mut self, shm_clients: Arc<ShmClientStorage>) -> Self {
        self.shm_clients = Some(shm_clients);
        self
    }
}

impl<TryIntoConfig> Resolvable for OpenBuilder<TryIntoConfig>
where
    TryIntoConfig: std::convert::TryInto<crate::config::Config> + Send + 'static,
    <TryIntoConfig as std::convert::TryInto<crate::config::Config>>::Error: std::fmt::Debug,
{
    type To = ZResult<Session>;
}

impl<TryIntoConfig> Wait for OpenBuilder<TryIntoConfig>
where
    TryIntoConfig: std::convert::TryInto<crate::config::Config> + Send + 'static,
    <TryIntoConfig as std::convert::TryInto<crate::config::Config>>::Error: std::fmt::Debug,
{
    fn wait(self) -> <Self as Resolvable>::To {
        let config: crate::config::Config = self
            .config
            .try_into()
            .map_err(|e| zerror!("Invalid Zenoh configuration {:?}", &e))?;
        Session::new(
            config,
            #[cfg(feature = "shared-memory")]
            self.shm_clients,
        )
        .wait()
    }
}

impl<TryIntoConfig> IntoFuture for OpenBuilder<TryIntoConfig>
where
    TryIntoConfig: std::convert::TryInto<crate::config::Config> + Send + 'static,
    <TryIntoConfig as std::convert::TryInto<crate::config::Config>>::Error: std::fmt::Debug,
{
    type Output = <Self as Resolvable>::To;
    type IntoFuture = Ready<<Self as Resolvable>::To>;

    fn into_future(self) -> Self::IntoFuture {
        std::future::ready(self.wait())
    }
}

/// Initialize a Session with an existing Runtime.
/// This operation is used by the plugins to share the same Runtime as the router.
#[zenoh_macros::internal]
pub fn init(runtime: Runtime) -> InitBuilder {
    InitBuilder {
        runtime,
        aggregated_subscribers: vec![],
        aggregated_publishers: vec![],
    }
}

/// A builder returned by [`init`] and used to initialize a Session with an existing Runtime.
#[must_use = "Resolvables do nothing unless you resolve them using the `res` method from either `SyncResolve` or `AsyncResolve`"]
#[doc(hidden)]
#[zenoh_macros::internal]
pub struct InitBuilder {
    runtime: Runtime,
    aggregated_subscribers: Vec<OwnedKeyExpr>,
    aggregated_publishers: Vec<OwnedKeyExpr>,
}

#[zenoh_macros::internal]
impl InitBuilder {
    #[inline]
    pub fn aggregated_subscribers(mut self, exprs: Vec<OwnedKeyExpr>) -> Self {
        self.aggregated_subscribers = exprs;
        self
    }

    #[inline]
    pub fn aggregated_publishers(mut self, exprs: Vec<OwnedKeyExpr>) -> Self {
        self.aggregated_publishers = exprs;
        self
    }
}

#[zenoh_macros::internal]
impl Resolvable for InitBuilder {
    type To = ZResult<Session>;
}

#[zenoh_macros::internal]
impl Wait for InitBuilder {
    fn wait(self) -> <Self as Resolvable>::To {
        Ok(Session::init(
            self.runtime,
            self.aggregated_subscribers,
            self.aggregated_publishers,
        )
        .wait())
    }
}

#[zenoh_macros::internal]
impl IntoFuture for InitBuilder {
    type Output = <Self as Resolvable>::To;
    type IntoFuture = Ready<<Self as Resolvable>::To>;

    fn into_future(self) -> Self::IntoFuture {
        std::future::ready(self.wait())
    }
}<|MERGE_RESOLUTION|>--- conflicted
+++ resolved
@@ -1673,19 +1673,8 @@
         );
         let mut state = zwrite!(self.state);
         let consolidation = match consolidation.mode {
-<<<<<<< HEAD
-            ConsolidationMode::Auto => {
-                if parameters.time_range().is_some() {
-                    ConsolidationMode::None
-                } else {
-                    ConsolidationMode::Latest
-                }
-=======
             #[cfg(feature = "unstable")]
-            ConsolidationMode::Auto if selector.parameters().contains_key(TIME_RANGE_KEY) => {
-                ConsolidationMode::None
->>>>>>> 99b876e4
-            }
+            ConsolidationMode::Auto if parameters.time_range().is_some() => ConsolidationMode::None,
             ConsolidationMode::Auto => ConsolidationMode::Latest,
             mode => mode,
         };
