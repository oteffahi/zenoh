[package]
name = "zenoh-runtime"
rust-version = { workspace = true }
version = { workspace = true }
repository = { workspace = true }
homepage = { workspace = true }
authors = { workspace = true }
edition = { workspace = true }
license = { workspace = true }
categories = { workspace = true }
description = { workspace = true }

# See more keys and their definitions at https://doc.rust-lang.org/cargo/reference/manifest.html

[dependencies]
libc = { workspace = true }
ron = { workspace = true }
serde = { workspace = true }
futures = { workspace = true }
lazy_static = { workspace = true }
tokio = { workspace = true, features = ["fs", "io-util", "macros", "net", "rt-multi-thread", "sync", "time"] }
tracing = { workspace = true }
zenoh-result = { workspace = true, features = ["std"] }
zenoh-protocol = { workspace = true }
zenoh-collections = { workspace = true, features = ["std"] }
<<<<<<< HEAD
zenoh-macros = { workspace = true }
=======
zenoh-macros = { workspace = true }
tokio = { workspace = true, features = ["fs", "io-util", "macros", "net", "rt-multi-thread", "sync", "time"] }
>>>>>>> 75aa2739
<|MERGE_RESOLUTION|>--- conflicted
+++ resolved
@@ -19,13 +19,5 @@
 futures = { workspace = true }
 lazy_static = { workspace = true }
 tokio = { workspace = true, features = ["fs", "io-util", "macros", "net", "rt-multi-thread", "sync", "time"] }
-tracing = { workspace = true }
 zenoh-result = { workspace = true, features = ["std"] }
-zenoh-protocol = { workspace = true }
-zenoh-collections = { workspace = true, features = ["std"] }
-<<<<<<< HEAD
-zenoh-macros = { workspace = true }
-=======
-zenoh-macros = { workspace = true }
-tokio = { workspace = true, features = ["fs", "io-util", "macros", "net", "rt-multi-thread", "sync", "time"] }
->>>>>>> 75aa2739
+zenoh-macros = { workspace = true }