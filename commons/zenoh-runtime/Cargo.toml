--- conflicted
+++ resolved
@@ -19,10 +19,15 @@
 futures = { workspace = true }
 lazy_static = { workspace = true }
 zenoh-result = { workspace = true, features = ["std"] }
-<<<<<<< HEAD
 zenoh-protocol = { workspace = true }
-=======
 zenoh-collections = { workspace = true, features = ["std"] }
 zenoh-macros = { workspace = true }
->>>>>>> 5ccf2da3
-tokio = { workspace = true, features = ["fs", "io-util", "macros", "net", "rt-multi-thread", "sync", "time"] }+tokio = { workspace = true, features = [
+    "fs",
+    "io-util",
+    "macros",
+    "net",
+    "rt-multi-thread",
+    "sync",
+    "time",
+] }