--- conflicted
+++ resolved
@@ -17,23 +17,12 @@
 use alloc::string::String;
 use core::ptr::NonNull;
 
-<<<<<<< HEAD
-use super::{impls::KeyedSetProvider, support::IterOrOption};
+use super::support::IterOrOption;
 use crate::{
     keyexpr,
-    keyexpr_tree::{
-        support::{IWildness, NonWild, UnknownWildness},
-        *,
-    },
+    keyexpr_tree::{support::IWildness, *},
 };
 
-=======
-use crate::keyexpr;
-use crate::keyexpr_tree::{support::IWildness, *};
-
-use super::support::IterOrOption;
-
->>>>>>> 75aa2739
 /// A fully owned KeTree.
 ///
 /// Note that most of `KeBoxTree`'s methods are declared in the [`IKeyExprTree`] and [`IKeyExprTreeMut`] traits.
