#
# Copyright (c) 2023 ZettaScale Technology
#
# This program and the accompanying materials are made available under the
# terms of the Eclipse Public License 2.0 which is available at
# http://www.eclipse.org/legal/epl-2.0, or the Apache License, Version 2.0
# which is available at https://www.apache.org/licenses/LICENSE-2.0.
#
# SPDX-License-Identifier: EPL-2.0 OR Apache-2.0
#
# Contributors:
#   ZettaScale Zenoh Team, <zenoh@zettascale.tech>
#
[package]
rust-version = { workspace = true }
name = "zenoh-config"
version = { workspace = true }
repository = { workspace = true }
homepage = { workspace = true }
authors = { workspace = true }
edition = { workspace = true }
license = { workspace = true }
categories = { workspace = true }
description = "Internal crate for zenoh."

[dependencies]
flume = { workspace = true }
json5 = { workspace = true }
num_cpus = { workspace = true }
serde = { workspace = true, features = ["default"] }
serde_json = { workspace = true }
serde_yaml = { workspace = true }
validated_struct = { workspace = true, features = ["json5", "json_get"] }
<<<<<<< HEAD
zenoh-core = { path = "../zenoh-core/" }
zenoh-protocol = { path = "../zenoh-protocol/" }
zenoh-result = { path = "../zenoh-result/" }
zenoh-util = { path = "../zenoh-util/" }
=======
zenoh-cfg-properties = { workspace = true }
zenoh-core = { workspace = true }
zenoh-protocol = { workspace = true }
zenoh-result = { workspace = true }
zenoh-util = { workspace = true }
>>>>>>> 1de6e2f0
<|MERGE_RESOLUTION|>--- conflicted
+++ resolved
@@ -31,15 +31,7 @@
 serde_json = { workspace = true }
 serde_yaml = { workspace = true }
 validated_struct = { workspace = true, features = ["json5", "json_get"] }
-<<<<<<< HEAD
-zenoh-core = { path = "../zenoh-core/" }
-zenoh-protocol = { path = "../zenoh-protocol/" }
-zenoh-result = { path = "../zenoh-result/" }
-zenoh-util = { path = "../zenoh-util/" }
-=======
-zenoh-cfg-properties = { workspace = true }
 zenoh-core = { workspace = true }
 zenoh-protocol = { workspace = true }
 zenoh-result = { workspace = true }
-zenoh-util = { workspace = true }
->>>>>>> 1de6e2f0
+zenoh-util = { workspace = true }